--- conflicted
+++ resolved
@@ -5,15 +5,10 @@
 import firebase_admin
 from firebase_admin import credentials, firestore
 
-<<<<<<< HEAD
-# Берём JSON из переменной окружения
+# Get JSON key from environment variable
 firebase_json = os.environ.get("FIREBASE_JSON", "{}")
-=======
 
-firebase_json = os.environ["FIREBASE_JSON"]
->>>>>>> 7b2f410c
-
-
+# Initialize Firebase only once
 if not firebase_admin._apps:
     cred_dict = json.loads(firebase_json)
 
@@ -42,12 +37,12 @@
 
 def get_cohort_drift(user_id: str, month: str) -> Dict:
     """Return drift for the given month along with user history."""
-    # Current month record
+    # Get current month record
     doc_id = f"{user_id}_{month}"
     current_doc = db.collection(_COLLECTION).document(doc_id).get()
     drift_value = current_doc.to_dict().get("value", 0.0) if current_doc.exists else 0.0
 
-    # Fetch the user's entire drift history
+    # Fetch user's entire drift history
     query = db.collection(_COLLECTION).where("user_id", "==", user_id).stream()
     history = [
         {"month": doc.to_dict()["month"], "value": doc.to_dict()["value"]}
