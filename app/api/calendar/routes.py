--- conflicted
+++ resolved
@@ -44,41 +44,28 @@
         data.num_days,
         data.budget_plan,
     )
-    return success_response({
-        "calendar_id": data.calendar_id,
-        "days": days,
-    })
+    return success_response(
+        {
+            "calendar_id": data.calendar_id,
+            "days": days,
+        }
+    )
 
 
-@router.get(
-    "/day/{year}/{month}/{day}",
-    response_model=CalendarDayOut,
-)
+@router.get("/day/{year}/{month}/{day}", response_model=CalendarDayOut)
 async def get_day_view(
-<<<<<<< HEAD
-=======
-    user_id: str,
->>>>>>> f79941db
     year: int,
     month: int,
     day: int,
     user=Depends(get_current_user),  # noqa: B008
 ):
-<<<<<<< HEAD
-=======
-    if user_id != user.id:
-        raise HTTPException(status_code=403, detail="forbidden")
->>>>>>> f79941db
     calendar = fetch_calendar(user.id, year, month)
     if day not in calendar:
         raise HTTPException(status_code=404, detail="Day not found")
     return success_response(calendar[day])
 
 
-@router.patch(
-    "/day/{year}/{month}/{day}",
-    response_model=CalendarDayOut,
-)
+@router.patch("/day/{year}/{month}/{day}", response_model=CalendarDayOut)
 async def edit_day(
     year: int,
     month: int,
@@ -86,11 +73,6 @@
     payload: EditDayRequest = Body(...),
     user=Depends(get_current_user),  # noqa: B008
 ):
-<<<<<<< HEAD
-=======
-    if user_id != user.id:
-        raise HTTPException(status_code=403, detail="forbidden")
->>>>>>> f79941db
     calendar = fetch_calendar(user.id, year, month)
     if day not in calendar:
         raise HTTPException(status_code=404, detail="Day not found")
@@ -101,13 +83,9 @@
 
 @router.post("/day_state", response_model=CalendarDayStateOut)
 async def get_day_state(
-    payload: DayInput, user=Depends(get_current_user)  # noqa: B008
+    payload: DayInput,
+    user=Depends(get_current_user),  # noqa: B008
 ):
-<<<<<<< HEAD
-=======
-    if payload.user_id != user.id:
-        raise HTTPException(status_code=403, detail="forbidden")
->>>>>>> f79941db
     state = fetch_day_state(
         user.id,
         payload.year,
@@ -129,13 +107,8 @@
 
 @router.post("/shell", response_model=ShellCalendarOut)
 async def get_shell(
-    payload: ShellConfig, user=Depends(get_current_user)  # noqa: B008
+    payload: ShellConfig,
+    user=Depends(get_current_user),  # noqa: B008
 ):
-<<<<<<< HEAD
     calendar = generate_shell_calendar(user.id, payload.dict())
-=======
-    if payload.user_id != user.id:
-        raise HTTPException(status_code=403, detail="forbidden")
-    calendar = generate_shell_calendar(payload.user_id, payload.dict())
->>>>>>> f79941db
     return success_response({"calendar": calendar})