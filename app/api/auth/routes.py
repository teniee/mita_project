--- conflicted
+++ resolved
@@ -1,8 +1,4 @@
 from fastapi import APIRouter, Depends, HTTPException, Request, status
-<<<<<<< HEAD
-=======
-from app.utils.response_wrapper import success_response
->>>>>>> 6c47a354
 from sqlalchemy.orm import Session
 
 from app.api.auth.schemas import LoginIn  # noqa: E501
@@ -21,6 +17,10 @@
 
 router = APIRouter(prefix="", tags=["Authentication"])
 
+
+# ------------------------------------------------------------------
+# Auth & registration
+# ------------------------------------------------------------------
 
 @router.post(
     "/register",
@@ -44,17 +44,24 @@
     return authenticate_user(payload, db)
 
 
+# ------------------------------------------------------------------
+# Token refresh / logout
+# ------------------------------------------------------------------
+
 @router.post("/refresh")
 async def refresh_token(request: Request):
-    """Issue a new access token using either token format."""
+    """Issue a new access & refresh token pair from a valid refresh token."""
     token = request.headers.get("Authorization", "").replace("Bearer ", "")
     payload = verify_token(token, scope="refresh_token")
+
     if payload:
+        # Blacklist old token and generate a new pair
         blacklist_token(token)
         user_data = {k: payload[k] for k in payload}
         user_data.pop("exp", None)
         user_data.pop("scope", None)
         user_data.pop("jti", None)
+
         new_access = create_access_token(user_data)
         new_refresh = create_refresh_token(user_data)
         return success_response(
@@ -65,11 +72,12 @@
             }
         )
 
-    # Fallback for legacy tokens without `scope`
+    # Fallback for legacy refresh tokens (without `scope`)
     try:
         legacy = jwt_utils.decode_token(token)
         if legacy.get("type") != "refresh":
             raise ValueError("Incorrect token type")
+
         user_id = str(legacy["sub"])
         access = jwt_utils.create_access_token(user_id)
         refresh = jwt_utils.create_refresh_token(user_id)
@@ -86,10 +94,15 @@
 
 @router.post("/logout")
 async def logout(request: Request):
+    """Blacklist the current access token."""
     token = request.headers.get("Authorization", "").replace("Bearer ", "")
     blacklist_token(token)
     return success_response({"message": "Successfully logged out."})
 
+
+# ------------------------------------------------------------------
+# Third-party login
+# ------------------------------------------------------------------
 
 @router.post("/google", response_model=TokenOut)
 async def google_login(
