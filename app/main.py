# flake8: noqa

import json
import logging
import os
import time

import firebase_admin
import sentry_sdk
from fastapi import Depends, FastAPI, Request
from fastapi.exceptions import RequestValidationError
from fastapi.middleware.httpsredirect import HTTPSRedirectMiddleware
from fastapi.responses import JSONResponse
from fastapi_limiter.depends import RateLimiter
from firebase_admin import credentials
from sentry_sdk.integrations.fastapi import FastApiIntegration
from sentry_sdk.integrations.rq import RqIntegration
from starlette.exceptions import HTTPException as StarletteHTTPException
from starlette.middleware.cors import CORSMiddleware

from app.api.ai.routes import router as ai_router
from app.api.analytics.routes import router as analytics_router
from app.api.auth.routes import router as auth_router
from app.api.behavior.routes import router as behavior_router
from app.api.budget.routes import router as budget_router
from app.api.calendar.routes import router as calendar_router
from app.api.challenge.routes import router as challenge_router
from app.api.checkpoint.routes import router as checkpoint_router
from app.api.cluster.routes import router as cluster_router
from app.api.cohort.routes import router as cohort_router
from app.api.dependencies import get_current_user
from app.api.drift.routes import router as drift_router
from app.api.expense.routes import router as expense_router
from app.api.financial.routes import router as financial_router
from app.api.goal.routes import router as goal_router
from app.api.goals.routes import router as goals_crud_router
from app.api.habits.routes import router as habits_router
from app.api.iap.routes import router as iap_router
from app.api.insights.routes import router as insights_router
from app.api.mood.routes import router as mood_router
from app.api.notifications.routes import router as notifications_router
from app.api.onboarding.routes import router as onboarding_router
from app.api.plan.routes import router as plan_router
from app.api.referral.routes import router as referral_router
from app.api.spend.routes import router as spend_router
from app.api.style.routes import router as style_router
from app.api.transactions.routes import router as transactions_router
from app.api.users.routes import router as users_router
from app.core.config import settings
from app.core.limiter_setup import init_rate_limiter
from app.utils.response_wrapper import error_response

# ---- Firebase Admin SDK init ----
if not firebase_admin._apps:
    firebase_json = os.environ["FIREBASE_JSON"]
    cred_dict = json.loads(firebase_json)
    cred = credentials.Certificate(cred_dict)
    firebase_admin.initialize_app(cred)

# ---- Sentry setup ----
sentry_sdk.init(
    dsn=os.getenv("SENTRY_DSN"),
    integrations=[FastApiIntegration(), RqIntegration()],
    traces_sample_rate=1.0,
    send_default_pii=True,
)

logging.basicConfig(level=logging.INFO)

app = FastAPI(title="Mita Finance API", version="1.0.0")

# ---- Middlewares ----

app.add_middleware(HTTPSRedirectMiddleware)

app.add_middleware(
    CORSMiddleware,
    allow_origins=settings.allowed_origins,
    allow_credentials=True,
    allow_methods=["*"],
    allow_headers=["*"],
)


@app.middleware("http")
async def log_requests(request: Request, call_next):
    start_time = time.time()
    response = await call_next(request)
    duration = time.time() - start_time
    logging.info(
        f"{request.method} {request.url.path} completed in {duration*1000:.2f}ms with status {response.status_code}"
    )
    return response


@app.middleware("http")
async def capture_request_bodies(request: Request, call_next):
    body = await request.body()
    try:
        response = await call_next(request)
    except Exception as exc:
        with sentry_sdk.push_scope() as scope:
            scope.set_extra("request_body", body.decode("utf-8", "ignore"))
            sentry_sdk.capture_exception(exc)
        raise
    if response.status_code >= 400:
        with sentry_sdk.push_scope() as scope:
            scope.set_extra("request_body", body.decode("utf-8", "ignore"))
            sentry_sdk.capture_message(
                f"HTTP {response.status_code} for {request.url.path}"
            )
    return response


@app.middleware("http")
async def security_headers(request: Request, call_next):
    response = await call_next(request)
    response.headers["Strict-Transport-Security"] = (
        "max-age=63072000; includeSubDomains"
    )
    response.headers["X-Content-Type-Options"] = "nosniff"
    response.headers["X-Frame-Options"] = "DENY"
<<<<<<< HEAD
    response.headers[
        "Content-Security-Policy"
    ] = (
        "default-src 'self'; "
        "script-src 'self' 'unsafe-inline' https://cdn.jsdelivr.net; "
        "style-src 'self' 'unsafe-inline' https://cdn.jsdelivr.net"
    )
=======
    if request.url.path.startswith("/docs") or request.url.path.startswith("/redoc"):
        response.headers[
            "Content-Security-Policy"
        ] = "default-src 'self'; script-src 'self' 'unsafe-inline'; style-src 'self' 'unsafe-inline'"
    else:
        response.headers["Content-Security-Policy"] = "default-src 'self'"
>>>>>>> ea0f6778
    response.headers["Permissions-Policy"] = "geolocation=(), microphone=()"
    response.headers["Referrer-Policy"] = "same-origin"
    response.headers["X-XSS-Protection"] = "1; mode=block"
    return response


# ---- Routers ----

# Public routes with rate limiter
app.include_router(
    auth_router,
    prefix="/api/auth",
    tags=["Authentication"],
    dependencies=[Depends(RateLimiter(times=10, seconds=60))],
)

# Protected routes
private_routers_list = [
    (financial_router, "/api/financial", ["Financial"]),
    (users_router, "/api/users", ["Users"]),
    (calendar_router, "/api/calendar", ["Calendar"]),
    (challenge_router, "/api/challenges", ["Challenges"]),
    (expense_router, "/api/expenses", ["Expenses"]),
    (goal_router, "/api/goals", ["Goals"]),
    (goals_crud_router, "/api/goals", ["GoalsCRUD"]),
    (plan_router, "/api/plans", ["Plans"]),
    (budget_router, "/api/budgets", ["Budgets"]),
    (analytics_router, "/api/analytics", ["Analytics"]),
    (behavior_router, "/api/behavior", ["Behavior"]),
    (spend_router, "/api/spend", ["Spend"]),
    (style_router, "/api/styles", ["Styles"]),
    (insights_router, "/api/insights", ["Insights"]),
    (habits_router, "/api/habits", ["Habits"]),
    (ai_router, "/api/ai", ["AI"]),
    (transactions_router, "/api/transactions", ["Transactions"]),
    (iap_router, "/api/iap", ["IAP"]),
    (notifications_router, "/api/notifications", ["Notifications"]),
    (mood_router, "/api/mood", ["Mood"]),
    (referral_router, "/api/referrals", ["Referrals"]),
    (onboarding_router, "/api/onboarding", ["Onboarding"]),
    (cohort_router, "/api/cohorts", ["Cohorts"]),
    (cluster_router, "/api/clusters", ["Clusters"]),
    (checkpoint_router, "/api/checkpoints", ["Checkpoints"]),
    (drift_router, "/api/drift", ["Drift"]),
]

for router, prefix, tags in private_routers_list:
    app.include_router(
        router,
        prefix=prefix,
        tags=tags,
        dependencies=[Depends(get_current_user)],
    )

# ---- Exception Handlers ----


@app.exception_handler(StarletteHTTPException)
async def http_exception_handler(request: Request, exc: StarletteHTTPException):
    logging.error(f"HTTPException: {exc.detail}")
    return error_response(error_message=exc.detail, status_code=exc.status_code)


@app.exception_handler(RequestValidationError)
async def validation_exception_handler(request: Request, exc: RequestValidationError):
    logging.error(f"ValidationError: {exc.errors()}")
    return error_response(error_message=str(exc), status_code=422)


@app.exception_handler(Exception)
async def global_exception_handler(request: Request, exc: Exception):
    logging.error(f"Unhandled error: {exc}")
    return error_response(error_message="Internal server error", status_code=500)


# ---- Startup ----


@app.on_event("startup")
async def on_startup():
    await init_rate_limiter(app)<|MERGE_RESOLUTION|>--- conflicted
+++ resolved
@@ -115,27 +115,25 @@
 @app.middleware("http")
 async def security_headers(request: Request, call_next):
     response = await call_next(request)
-    response.headers["Strict-Transport-Security"] = (
-        "max-age=63072000; includeSubDomains"
-    )
+    response.headers["Strict-Transport-Security"] = "max-age=63072000; includeSubDomains"
     response.headers["X-Content-Type-Options"] = "nosniff"
     response.headers["X-Frame-Options"] = "DENY"
-<<<<<<< HEAD
-    response.headers[
-        "Content-Security-Policy"
-    ] = (
-        "default-src 'self'; "
-        "script-src 'self' 'unsafe-inline' https://cdn.jsdelivr.net; "
-        "style-src 'self' 'unsafe-inline' https://cdn.jsdelivr.net"
-    )
-=======
     if request.url.path.startswith("/docs") or request.url.path.startswith("/redoc"):
         response.headers[
             "Content-Security-Policy"
-        ] = "default-src 'self'; script-src 'self' 'unsafe-inline'; style-src 'self' 'unsafe-inline'"
+        ] = (
+            "default-src 'self'; "
+            "script-src 'self' 'unsafe-inline'; "
+            "style-src 'self' 'unsafe-inline'"
+        )
     else:
-        response.headers["Content-Security-Policy"] = "default-src 'self'"
->>>>>>> ea0f6778
+        response.headers[
+            "Content-Security-Policy"
+        ] = (
+            "default-src 'self'; "
+            "script-src 'self' 'unsafe-inline' https://cdn.jsdelivr.net; "
+            "style-src 'self' 'unsafe-inline' https://cdn.jsdelivr.net"
+        )
     response.headers["Permissions-Policy"] = "geolocation=(), microphone=()"
     response.headers["Referrer-Policy"] = "same-origin"
     response.headers["X-XSS-Protection"] = "1; mode=block"
@@ -192,7 +190,6 @@
 
 # ---- Exception Handlers ----
 
-
 @app.exception_handler(StarletteHTTPException)
 async def http_exception_handler(request: Request, exc: StarletteHTTPException):
     logging.error(f"HTTPException: {exc.detail}")
@@ -213,7 +210,6 @@
 
 # ---- Startup ----
 
-
 @app.on_event("startup")
 async def on_startup():
     await init_rate_limiter(app)