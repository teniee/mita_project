--- conflicted
+++ resolved
@@ -51,29 +51,10 @@
 from app.utils.response_wrapper import error_response
 
 # ---- Firebase Admin SDK init ----
-# Initialize Firebase only once. Other modules may do so as well,
-# but firebase_admin throws an error if `initialize_app` is called
-# multiple times without an app name. Guard the call to avoid this
-# issue during application startup.
 if not firebase_admin._apps:
-<<<<<<< HEAD
-    firebase_json = os.environ.get("FIREBASE_JSON", "{}")
-    try:
-        cred_dict = json.loads(firebase_json)
-    except Exception:
-        cred_dict = {}
-
-    cert_cls = getattr(credentials, "Certificate", None)
-    if cert_cls and cred_dict:
-        cred = cert_cls(cred_dict)
-    else:
-        cred = credentials.ApplicationDefault()
-
-=======
     firebase_json = os.environ["FIREBASE_JSON"]
     cred_dict = json.loads(firebase_json)
     cred = credentials.Certificate(cred_dict)
->>>>>>> 7b2f410c
     firebase_admin.initialize_app(cred)
 
 # ---- Sentry setup ----
