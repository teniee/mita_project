# flake8: noqa
import os

# --- Early creation of firebase.json before any imports ---
firebase_path = "/tmp/firebase.json"  # temp path for credentials

if "FIREBASE_JSON" in os.environ:
    with open(firebase_path, "w") as f:
        f.write(os.environ["FIREBASE_JSON"])
    os.environ["GOOGLE_APPLICATION_CREDENTIALS"] = firebase_path
    os.environ["GOOGLE_CREDENTIALS_PATH"] = firebase_path


import logging
import time

from fastapi import Depends, FastAPI, Request
from fastapi.exceptions import RequestValidationError
from fastapi.middleware.httpsredirect import HTTPSRedirectMiddleware
from fastapi.responses import JSONResponse
from fastapi_limiter.depends import RateLimiter
from starlette.exceptions import HTTPException as StarletteHTTPException
from starlette.middleware.cors import CORSMiddleware

from app.api.ai.routes import router as ai_router
from app.api.analytics.routes import router as analytics_router

# New style routers from subdirectories
from app.api.auth.routes import router as auth_router
from app.api.auth_api import router as auth_router_legacy  # Renamed to avoid conflict
from app.api.behavior.routes import router as behavior_router
from app.api.budget.routes import router as budget_router
from app.api.calendar.routes import router as calendar_router
from app.api.challenge.routes import router as challenge_router
from app.api.challenge_progress_api import router as challenge_progress_router
from app.api.checkpoint.routes import router as checkpoint_router
from app.api.cluster.routes import router as cluster_router
from app.api.cohort.routes import router as cohort_router
from app.api.dependencies import get_current_user
from app.api.drift.routes import router as drift_router
from app.api.expense.routes import router as expense_router
from app.api.financial.routes import router as financial_router
from app.api.goal.routes import router as goal_router
from app.api.goals.routes import router as goals_crud_router
from app.api.iap.routes import router as iap_router
<<<<<<< HEAD
from app.api.notifications.routes import router as notifications_router
=======
>>>>>>> 53f97f5b
from app.api.onboarding.routes import router as onboarding_router
from app.api.plan.routes import router as plan_router
from app.api.referral.routes import router as referral_router
from app.api.spend.routes import router as spend_router
from app.api.style.routes import router as style_router
from app.api.transactions.routes import (
<<<<<<< HEAD
    router as transactions_router,
)  # This is likely the intended transactions_router
from app.api.transactions.routes_background import router as transactions_v2_router
=======
    router as transactions_router,  # This is likely the intended transactions_router
)
from app.api.transactions.routes_background import (
    router as transactions_v2_router,
)
>>>>>>> 53f97f5b
from app.api.users.routes import router as users_router
from app.core.config import settings
from app.core.limiter_setup import init_rate_limiter
from app.utils.response_wrapper import error_response, success_response

logging.basicConfig(level=logging.INFO)

app = FastAPI(title="Mita Finance API", version="1.0.0")


app.add_middleware(HTTPSRedirectMiddleware)
app.add_middleware(
    CORSMiddleware,
    allow_origins=settings.allowed_origins,
    allow_credentials=True,
    allow_methods=["*"],
    allow_headers=["*"],
)


@app.middleware("http")
async def log_requests(request: Request, call_next):
    start_time = time.time()
    response = await call_next(request)
    duration = time.time() - start_time
    logging.info(
        f"{request.method} {request.url.path} completed in {duration*1000:.2f}ms with status {response.status_code}"
    )
    return response


@app.middleware("http")
async def security_headers(request: Request, call_next):
    response = await call_next(request)
    response.headers["Strict-Transport-Security"] = (
        "max-age=63072000; includeSubDomains"
    )
    response.headers["X-Content-Type-Options"] = "nosniff"
    response.headers["X-Frame-Options"] = "DENY"
    response.headers["Content-Security-Policy"] = "default-src 'self'"
    return response


# Include public routers (order might matter if prefixes overlap, ensure unique paths)
# Mount legacy auth routes under the same `/api` prefix so the
# Google login endpoint becomes `/api/auth/google` as expected by the
# mobile application.
app.include_router(auth_router_legacy, prefix="/api", tags=["auth_legacy"])

# Include new style public routers (auth is usually public for login/register)
app.include_router(
    auth_router,
    prefix="/api/auth",
    tags=["Authentication"],
    dependencies=[Depends(RateLimiter(times=10, seconds=60))],
)

# Include new style private routers (protected by auth)
private_routers_list = [
    (financial_router, "/api/financial", ["Financial"]),
    (users_router, "/api/users", ["Users"]),
    (calendar_router, "/api/calendar", ["Calendar"]),
    (challenge_router, "/api/challenges", ["Challenges"]),
    (challenge_progress_router, "/api/challenge-progress", ["ChallengeProgress"]),
    (expense_router, "/api/expenses", ["Expenses"]),
    (goal_router, "/api/goals", ["Goals"]),
    (goals_crud_router, "/api/goals", ["GoalsCRUD"]),
    (plan_router, "/api/plans", ["Plans"]),
    (budget_router, "/api/budgets", ["Budgets"]),
    (analytics_router, "/api/analytics", ["Analytics"]),
    (behavior_router, "/api/behavior", ["Behavior"]),
    (spend_router, "/api/spend", ["Spend"]),
    (style_router, "/api/styles", ["Styles"]),
    (ai_router, "/api/ai", ["AI"]),
    (transactions_router, "/api/transactions", ["Transactions"]),
    (transactions_v2_router, "/api/transactions/v2", ["Transactions"]),
    (iap_router, "/api/iap", ["IAP"]),
    (notifications_router, "/api/notifications", ["Notifications"]),
    (referral_router, "/api/referrals", ["Referrals"]),
    (onboarding_router, "/api/onboarding", ["Onboarding"]),
    (cohort_router, "/api/cohorts", ["Cohorts"]),
    (cluster_router, "/api/clusters", ["Clusters"]),
    (checkpoint_router, "/api/checkpoints", ["Checkpoints"]),
    (drift_router, "/api/drift", ["Drift"]),
]

for router_item, prefix, tags_list in private_routers_list:
    app.include_router(
        router_item,
        prefix=prefix,
        tags=tags_list,
        dependencies=[Depends(get_current_user)],
    )


@app.exception_handler(StarletteHTTPException)
async def http_exception_handler(request: Request, exc: StarletteHTTPException):
    logging.error(f"HTTPException: {exc.detail}")
    return error_response(error_message=exc.detail, status_code=exc.status_code)


@app.exception_handler(RequestValidationError)
async def validation_exception_handler(request: Request, exc: RequestValidationError):
    logging.error(f"ValidationError: {exc.errors()}")
    return error_response(error_message=str(exc), status_code=422)


@app.exception_handler(Exception)
async def global_exception_handler(request: Request, exc: Exception):
    logging.error(f"Unhandled error: {exc}")
    return error_response(error_message="Internal server error", status_code=500)


@app.on_event("startup")
async def on_startup():
    await init_rate_limiter(app)<|MERGE_RESOLUTION|>--- conflicted
+++ resolved
@@ -43,27 +43,14 @@
 from app.api.goal.routes import router as goal_router
 from app.api.goals.routes import router as goals_crud_router
 from app.api.iap.routes import router as iap_router
-<<<<<<< HEAD
 from app.api.notifications.routes import router as notifications_router
-=======
->>>>>>> 53f97f5b
 from app.api.onboarding.routes import router as onboarding_router
 from app.api.plan.routes import router as plan_router
 from app.api.referral.routes import router as referral_router
 from app.api.spend.routes import router as spend_router
 from app.api.style.routes import router as style_router
-from app.api.transactions.routes import (
-<<<<<<< HEAD
-    router as transactions_router,
-)  # This is likely the intended transactions_router
+from app.api.transactions.routes import router as transactions_router
 from app.api.transactions.routes_background import router as transactions_v2_router
-=======
-    router as transactions_router,  # This is likely the intended transactions_router
-)
-from app.api.transactions.routes_background import (
-    router as transactions_v2_router,
-)
->>>>>>> 53f97f5b
 from app.api.users.routes import router as users_router
 from app.core.config import settings
 from app.core.limiter_setup import init_rate_limiter
@@ -108,9 +95,6 @@
 
 
 # Include public routers (order might matter if prefixes overlap, ensure unique paths)
-# Mount legacy auth routes under the same `/api` prefix so the
-# Google login endpoint becomes `/api/auth/google` as expected by the
-# mobile application.
 app.include_router(auth_router_legacy, prefix="/api", tags=["auth_legacy"])
 
 # Include new style public routers (auth is usually public for login/register)
