--- conflicted
+++ resolved
@@ -9,7 +9,6 @@
         f.write(os.environ["FIREBASE_JSON"])
     os.environ["GOOGLE_APPLICATION_CREDENTIALS"] = firebase_path
     os.environ["GOOGLE_CREDENTIALS_PATH"] = firebase_path
-
 
 import logging
 import time
@@ -25,11 +24,10 @@
 from starlette.exceptions import HTTPException as StarletteHTTPException
 from starlette.middleware.cors import CORSMiddleware
 
+# Routers
+from app.api.auth.routes import router as auth_router
+from app.api.analytics.routes import router as analytics_router
 from app.api.ai.routes import router as ai_router
-from app.api.analytics.routes import router as analytics_router
-
-# New style routers from subdirectories
-from app.api.auth.routes import router as auth_router
 from app.api.behavior.routes import router as behavior_router
 from app.api.budget.routes import router as budget_router
 from app.api.calendar.routes import router as calendar_router
@@ -37,7 +35,6 @@
 from app.api.checkpoint.routes import router as checkpoint_router
 from app.api.cluster.routes import router as cluster_router
 from app.api.cohort.routes import router as cohort_router
-from app.api.dependencies import get_current_user
 from app.api.drift.routes import router as drift_router
 from app.api.expense.routes import router as expense_router
 from app.api.financial.routes import router as financial_router
@@ -55,10 +52,12 @@
 from app.api.style.routes import router as style_router
 from app.api.transactions.routes import router as transactions_router
 from app.api.users.routes import router as users_router
+from app.api.dependencies import get_current_user
 from app.core.config import settings
 from app.core.limiter_setup import init_rate_limiter
-from app.utils.response_wrapper import error_response, success_response
+from app.utils.response_wrapper import error_response
 
+# Sentry setup
 sentry_sdk.init(
     dsn=os.getenv("SENTRY_DSN"),
     integrations=[FastApiIntegration(), RqIntegration()],
@@ -70,8 +69,9 @@
 
 app = FastAPI(title="Mita Finance API", version="1.0.0")
 
+# Middlewares
+app.add_middleware(HTTPSRedirectMiddleware)
 
-app.add_middleware(HTTPSRedirectMiddleware)
 app.add_middleware(
     CORSMiddleware,
     allow_origins=settings.allowed_origins,
@@ -121,17 +121,11 @@
     response.headers["X-Frame-Options"] = "DENY"
     response.headers["Content-Security-Policy"] = "default-src 'self'"
     response.headers["Permissions-Policy"] = "geolocation=(), microphone=()"
-<<<<<<< HEAD
     response.headers["Referrer-Policy"] = "same-origin"
     response.headers["X-XSS-Protection"] = "1; mode=block"
-=======
->>>>>>> a3ae971f
     return response
 
-
-# Include public routers (order might matter if prefixes overlap, ensure unique paths)
-
-# Include new style public routers (auth is usually public for login/register)
+# Public routes
 app.include_router(
     auth_router,
     prefix="/api/auth",
@@ -139,7 +133,7 @@
     dependencies=[Depends(RateLimiter(times=10, seconds=60))],
 )
 
-# Include new style private routers (protected by auth)
+# Protected routers list
 private_routers_list = [
     (financial_router, "/api/financial", ["Financial"]),
     (users_router, "/api/users", ["Users"]),
@@ -169,15 +163,15 @@
     (drift_router, "/api/drift", ["Drift"]),
 ]
 
-for router_item, prefix, tags_list in private_routers_list:
+for router, prefix, tags in private_routers_list:
     app.include_router(
-        router_item,
+        router,
         prefix=prefix,
-        tags=tags_list,
+        tags=tags,
         dependencies=[Depends(get_current_user)],
     )
 
-
+# Exception Handlers
 @app.exception_handler(StarletteHTTPException)
 async def http_exception_handler(request: Request, exc: StarletteHTTPException):
     logging.error(f"HTTPException: {exc.detail}")
