name: Flutter CI

on:
  push:
    branches: [ "main" ]
  pull_request:
    branches: [ "main" ]

jobs:
  build:
    runs-on: ubuntu-latest
    steps:
      - uses: actions/checkout@v4
      - uses: subosito/flutter-action@v2
        with:
          channel: 'stable'
      - run: flutter pub get
        working-directory: mobile_app
      - run: flutter analyze --no-fatal-infos --no-fatal-warnings
        working-directory: mobile_app
      - run: flutter test --coverage
        working-directory: mobile_app
      - uses: actions/upload-artifact@v4
        with:
          name: flutter-coverage
<<<<<<< HEAD
          path: mobile_app/coverage/lcov.info
=======
          path: mobile_app/coverage/lcov.info
>>>>>>> a538ce23
<|MERGE_RESOLUTION|>--- conflicted
+++ resolved
@@ -11,20 +11,21 @@
     runs-on: ubuntu-latest
     steps:
       - uses: actions/checkout@v4
+
       - uses: subosito/flutter-action@v2
         with:
           channel: 'stable'
+
       - run: flutter pub get
         working-directory: mobile_app
+
       - run: flutter analyze --no-fatal-infos --no-fatal-warnings
         working-directory: mobile_app
+
       - run: flutter test --coverage
         working-directory: mobile_app
+
       - uses: actions/upload-artifact@v4
         with:
           name: flutter-coverage
-<<<<<<< HEAD
-          path: mobile_app/coverage/lcov.info
-=======
-          path: mobile_app/coverage/lcov.info
->>>>>>> a538ce23
+          path: mobile_app/coverage/lcov.info