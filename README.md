💸 MITA – Money Intelligence Task Assistant (Full Documentation)

MITA is an AI-powered personal finance backend platform designed to help users control their spending, plan budgets, and receive intelligent feedback using a daily calendar-based system. Built on **FastAPI**, this backend supports OCR receipt parsing, automatic budget redistribution, Firebase-based drift tracking, and more.

---

## 🔷 1. Overview

MITA distributes a user’s **monthly income** into **daily budgets per category** (e.g. food, rent, entertainment). As the user logs expenses, the system compares **planned vs spent**, detects overages, and **redistributes** funds automatically across categories.

---

## 🧱 2. System Architecture

```
[ User App ] ─┬─> [ Auth API        ]
              ├─> [ Onboarding API  ]
              ├─> [ Transactions API]
              ├─> [ Calendar API    ]──> DailyPlan
              ├─> [ OCR Service     ]──> Receipt → Text → Expense
              ├─> [ AI Analytics   ]
              └─> [ Drift Monitor   ]──> Firebase

[ PostgreSQL ] <── [ SQLAlchemy Models ]
```

* **Backend:** FastAPI
* **Database:** PostgreSQL (via SQLAlchemy)
* **OCR:** Google Cloud Vision
* **AI Analytics:** analyzes mood, habits and spending to push budgeting recommendations
* **Tracking:** Firebase Firestore (optional)
* **Premium:** advanced insights API requires an active subscription
* **Deployment:** Docker

---

## ⚙️ 3. Core Business Logic (Use Cases)

### 🔐 Auth & Users

* Register/login with JWT
* Store income, country, segment (low/mid/high), config flags

### 🧾 Expenses

* Add expense manually or via receipt (OCR)
* Store transaction (amount, date, category, description)

### 📅 Daily Budgeting

* Calculate budget per day/category
* Track spent vs planned per category
* Update `DailyPlan` after each transaction

### 🔁 Redistribution

* Redistribute remaining budget between categories
* Close gaps from overspending using surplus days
* Triggered manually or during planning phase

### 🙂 Mood Tracking

* Record user mood for each day via the `/mood` API
* Persist moods in the database for analytics
* Manage personal habits via the `/habits` API

### 🧠 Assistant

* Suggest budget changes
* Warn about overspending trends
* Predict category overshoot (planned)

---

## 🧬 4. Entities & Models

### User

```json
{
  "id": "UUID",
  "email": "user@example.com",
  "income": 60000,
  "country": "US",
  "class_segment": "mid",
  "config": { "income_check": true }
}
```

### Transaction

```json
{
  "amount": 1200,
  "category": "food",
  "date": "2025-05-10",
  "description": "groceries"
}
```

### DailyPlan

```json
{
  "date": "2025-05-10",
  "category": "food",
  "planned_amount": 300,
  "spent_amount": 220
}
```

---

## 📡 5. API Endpoints

| Method | Path                                                             | Description                              |
| ------ | ---------------------------------------------------------------- | ---------------------------------------- |
| POST   | `/auth/login`                                                    | Login with email/password                |
| POST   | `/auth/register`                                                 | Register new user                        |
| GET    | `/user/profile`                                                  | Get user data                            |
| POST   | `/onboarding/answers`                                            | Submit onboarding answers                |
| POST   | `/transactions`                                                  | Add a new transaction                    |
| GET    | `/transactions`                                                  | List transactions (paginated)            |
|        | *Supports `skip`, `limit`, `start_date`, `end_date`, `category`* |                                          |
| GET    | `/calendar/day/{date}`                                           | Get daily plan by category               |
| POST   | `/calendar/redistribute/{y}/{m}`                                 | Redistribute budget for the month        |
| POST   | `/ocr/parse`                                                     | (Optional) Parse text from receipt image |
| GET    | `/ai/latest-snapshots`                                           | Get latest AI budget analyses            |
| POST   | `/ai/snapshot`                                                   | Generate AI analysis snapshot            |

---

## 🔄 6. Internal Logic Flow

### Expense Added:

* ⏎ User submits amount/category
* 🔁 Transaction saved → linked to day
* 🔍 System finds `DailyPlan`:

  * if exists → updates `spent_amount`
  * else → creates one
* 📊 UI shows remaining budget for that day

### Redistribution:

* 🧠 Scans all `DailyPlan` entries in month
* 🔴 Detects overspending (`spent > planned`)
* 🟢 Pulls from surplus days
* Updates planned values to balance categories

---

## 🧰 7. Module Descriptions

* `services/ocr_google.py` — integrates Google Cloud Vision
* `services/budget_redistributor.py` — logic for balancing budget
* `services/expense_tracker.py` — updates DailyPlan after transaction
* `orchestrator/receipt_orchestrator.py` — parses receipt → transaction
* `financial/routes.py` — AI analytics routes
* `drift_service.py` — Firebase connection and drift tracking
* `mood_store.py` — persists user mood entries in the database
* `scripts/send_daily_ai_advice.py` — cron entry for daily push tips
* `scripts/refresh_premium_status.py` — cron entry to disable expired subscriptions

---

## 🧪 8. Environment Variables

Copy `.env.example` to `.env` and adjust the values:

```bash
cp .env.example .env
```

Example:

```bash
GOOGLE_CREDENTIALS_PATH=/path/to/ocr.json
FIREBASE_CONFIGURED=true
SECRET_KEY=change_me
DATABASE_URL=postgresql://user:pass@localhost:5432/mita
SMTP_HOST=mail.example.com
SMTP_PORT=587
SMTP_USERNAME=mailer
SMTP_PASSWORD=secret
SMTP_FROM=notify@example.com
APPLE_SHARED_SECRET=changeme
GOOGLE_SERVICE_ACCOUNT=/path/to/google.json
ALLOWED_ORIGINS=https://app.mita.finance
JWT_PREVIOUS_SECRET=
SENTRY_DSN=
```

### Security Headers

Strict headers and HTTPS redirects are enabled by default. Use `ALLOWED_ORIGINS` to configure CORS.

---

## 💻 9. Dev Setup

### Docker

```bash
docker-compose up --build
```

### Manual (Local)

```bash
python -m venv venv
source venv/bin/activate
pip install -r requirements.txt
uvicorn app.main:app --reload
```

### Git Hooks

```bash
pip install pre-commit
pre-commit install
pre-commit run --all-files
```

---

## 🧠 10. Frontend Expectations

* ✅ Login/register
* ✅ Onboarding: income, categories
* ✅ Dashboard: daily budget left
* ✅ Calendar: per-day category breakdown
* ✅ Add expense (manual or photo)
* ✅ Button: redistribute budget
* ✅ View history
* ✅ Responsive layout (tablet/desktop) via `LayoutBuilder`
* 🧠 Optional: assistant suggestions

---

## 🤖 11. Lovable Prompt

> Build a full budgeting analytics UI for: [https://github.com/teniee/mita\_docker\_ready\_project\_manus](https://github.com/teniee/mita_docker_ready_project_manus)\_

Include:

* Auth
* Onboarding
* Budget calendar
* Add transaction
* Redistribute button
* Expense history
* AI-driven budget tips
* Push notifications (FCM, APNs)
* Email reminders

---

## 🛠 12. Roadmap

* [x] Assistant dialog with contextual replies
* [x] Spending goals per category
* [x] Email reminders

---

## 📦 13. Automated Backups

Use:

```bash
python scripts/backup_database.py
```

Requires `S3_BUCKET` and AWS credentials. Automatically deletes backups older than 7 days.

---

## 🔧 14. Running Tests

### Backend

```bash
pip install -r requirements.txt
pytest --cov=app --cov-report=term-missing
```

If you see `ModuleNotFoundError`, ensure all required packages are installed.

### Mobile App

```bash
flutter test --coverage
```
Coverage results will be written to `mobile_app/coverage/lcov.info`.

Integration tests live in `mobile_app/integration_test/` and require a connected Android or iOS device or emulator. Run them locally:

```bash
flutter test integration_test -d <deviceId>
```

> ⚠️ Integration tests are **not** run in CI (Chrome-only support).

### CI

<<<<<<< HEAD
The CI workflows install dependencies and run tests with coverage for both the
backend and Flutter app, uploading artifacts for review. Docker images are built
and pushed on tagged releases via the `Deploy Docker` workflow.
=======
The CI workflow installs dependencies and runs tests with coverage for both the
backend and Flutter app. Docker images are built and pushed on tagged releases
via the `Deploy Docker` workflow.
>>>>>>> 4715e4cd

### Crash Reporting

* Firebase Crashlytics is integrated
* Errors from `runApp` and `PlatformDispatcher` are sent to Crashlytics and Sentry
* Set `SENTRY_DSN` to enable Sentry tracking

<|MERGE_RESOLUTION|>--- conflicted
+++ resolved
@@ -305,15 +305,11 @@
 
 ### CI
 
-<<<<<<< HEAD
-The CI workflows install dependencies and run tests with coverage for both the
-backend and Flutter app, uploading artifacts for review. Docker images are built
-and pushed on tagged releases via the `Deploy Docker` workflow.
-=======
+
 The CI workflow installs dependencies and runs tests with coverage for both the
 backend and Flutter app. Docker images are built and pushed on tagged releases
 via the `Deploy Docker` workflow.
->>>>>>> 4715e4cd
+
 
 ### Crash Reporting
 
