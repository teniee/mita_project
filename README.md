--- conflicted
+++ resolved
@@ -1,4 +1,4 @@
-💸 MITA – Money Intelligence Task Assistant (Full Documentation)
+# 💸 MITA – Money Intelligence Task Assistant (Full Documentation)
 
 MITA is an AI-powered personal finance backend platform designed to help users control their spending, plan budgets, and receive intelligent feedback using a daily calendar-based system. Built on **FastAPI**, this backend supports OCR receipt parsing, automatic budget redistribution, Firebase-based drift tracking, and more.
 
@@ -13,24 +13,26 @@
 ## 🧱 2. System Architecture
 
 ```
-[ User App ] ─┬─> [ Auth API        ]
-              ├─> [ Onboarding API  ]
-              ├─> [ Transactions API]
-              ├─> [ Calendar API    ]──> DailyPlan
-              ├─> [ OCR Service     ]──> Receipt → Text → Expense
-              ├─> [ AI Analytics   ]
-              └─> [ Drift Monitor   ]──> Firebase
-
-[ PostgreSQL ] <── [ SQLAlchemy Models ]
-```
-
-* **Backend:** FastAPI
-* **Database:** PostgreSQL (via SQLAlchemy)
-* **OCR:** Google Cloud Vision
-* **AI Analytics:** analyzes mood, habits and spending to push budgeting recommendations
-* **Tracking:** Firebase Firestore (optional)
-* **Premium:** advanced insights API requires an active subscription
-* **Deployment:** Docker
+
+\[ User App ] ─┬─> \[ Auth API        ]
+├─> \[ Onboarding API  ]
+├─> \[ Transactions API]
+├─> \[ Calendar API    ]──> DailyPlan
+├─> \[ OCR Service     ]──> Receipt → Text → Expense
+├─> \[ AI Analytics   ]
+└─> \[ Drift Monitor   ]──> Firebase
+
+\[ PostgreSQL ] <── \[ SQLAlchemy Models ]
+
+````
+
+- **Backend:** FastAPI  
+- **Database:** PostgreSQL (via SQLAlchemy)  
+- **OCR:** Google Cloud Vision  
+- **AI Analytics:** analyzes mood, habits and spending to push budgeting recommendations  
+- **Tracking:** Firebase Firestore (optional)  
+- **Premium:** advanced insights API requires an active subscription  
+- **Deployment:** Docker  
 
 ---
 
@@ -38,37 +40,37 @@
 
 ### 🔐 Auth & Users
 
-* Register/login with JWT
-* Store income, country, segment (low/mid/high), config flags
+- Register/login with JWT  
+- Store income, country, segment (low/mid/high), config flags  
 
 ### 🧾 Expenses
 
-* Add expense manually or via receipt (OCR)
-* Store transaction (amount, date, category, description)
+- Add expense manually or via receipt (OCR)  
+- Store transaction (amount, date, category, description)  
 
 ### 📅 Daily Budgeting
 
-* Calculate budget per day/category
-* Track spent vs planned per category
-* Update `DailyPlan` after each transaction
+- Calculate budget per day/category  
+- Track spent vs planned per category  
+- Update `DailyPlan` after each transaction  
 
 ### 🔁 Redistribution
 
-* Redistribute remaining budget between categories
-* Close gaps from overspending using surplus days
-* Triggered manually or during planning phase
+- Redistribute remaining budget between categories  
+- Close gaps from overspending using surplus days  
+- Triggered manually or during planning phase  
 
 ### 🙂 Mood Tracking
 
-* Record user mood for each day via the `/mood` API
-* Persist moods in the database for analytics
-* Manage personal habits via the `/habits` API
+- Record user mood for each day via the `/mood` API  
+- Persist moods in the database for analytics  
+- Manage personal habits via the `/habits` API  
 
 ### 🧠 Assistant
 
-* Suggest budget changes
-* Warn about overspending trends
-* Predict category overshoot (planned)
+- Suggest budget changes  
+- Warn about overspending trends  
+- Predict category overshoot (planned)  
 
 ---
 
@@ -85,7 +87,7 @@
   "class_segment": "mid",
   "config": { "income_check": true }
 }
-```
+````
 
 ### Transaction
 
@@ -132,22 +134,22 @@
 
 ## 🔄 6. Internal Logic Flow
 
-### Expense Added:
+### Expense Added
 
 * ⏎ User submits amount/category
 * 🔁 Transaction saved → linked to day
 * 🔍 System finds `DailyPlan`:
 
-  * if exists → updates `spent_amount`
-  * else → creates one
-* 📊 UI shows remaining budget for that day
-
-### Redistribution:
-
-* 🧠 Scans all `DailyPlan` entries in month
+  * If exists → updates `spent_amount`
+  * Else → creates one
+* 📊 UI shows remaining budget for the day
+
+### Redistribution
+
+* 🧠 Scans all `DailyPlan` entries for the month
 * 🔴 Detects overspending (`spent > planned`)
 * 🟢 Pulls from surplus days
-* Updates planned values to balance categories
+* Updates `planned_amount` to balance categories
 
 ---
 
@@ -157,17 +159,17 @@
 * `services/budget_redistributor.py` — logic for balancing budget
 * `services/expense_tracker.py` — updates DailyPlan after transaction
 * `orchestrator/receipt_orchestrator.py` — parses receipt → transaction
-* `financial/routes.py` — AI analytics routes
+* `financial/routes.py` — AI analytics endpoints
 * `drift_service.py` — Firebase connection and drift tracking
 * `mood_store.py` — persists user mood entries in the database
 * `scripts/send_daily_ai_advice.py` — cron entry for daily push tips
-* `scripts/refresh_premium_status.py` — cron entry to disable expired subscriptions
+* `scripts/refresh_premium_status.py` — cron to disable expired subscriptions
 
 ---
 
 ## 🧪 8. Environment Variables
 
-Copy `.env.example` to `.env` and adjust the values:
+Copy `.env.example` to `.env` and set values:
 
 ```bash
 cp .env.example .env
@@ -192,10 +194,6 @@
 SENTRY_DSN=
 ```
 
-### Security Headers
-
-Strict headers and HTTPS redirects are enabled by default. Use `ALLOWED_ORIGINS` to configure CORS.
-
 ---
 
 ## 💻 9. Dev Setup
@@ -206,7 +204,7 @@
 docker-compose up --build
 ```
 
-### Manual (Local)
+### Manual
 
 ```bash
 python -m venv venv
@@ -228,52 +226,55 @@
 ## 🧠 10. Frontend Expectations
 
 * ✅ Login/register
-* ✅ Onboarding: income, categories
-* ✅ Dashboard: daily budget left
-* ✅ Calendar: per-day category breakdown
-* ✅ Add expense (manual or photo)
-* ✅ Button: redistribute budget
-* ✅ View history
-* ✅ Responsive layout (tablet/desktop) via `LayoutBuilder`
-* 🧠 Optional: assistant suggestions
+* ✅ Onboarding (income, categories)
+* ✅ Daily dashboard
+* ✅ Budget calendar
+* ✅ Add transaction (manual/photo)
+* ✅ Redistribute budget
+* ✅ History view
+* ✅ Responsive UI with `LayoutBuilder`
+* 🧠 Assistant suggestions (optional)
 
 ---
 
 ## 🤖 11. Lovable Prompt
 
-> Build a full budgeting analytics UI for: [https://github.com/teniee/mita\_docker\_ready\_project\_manus](https://github.com/teniee/mita_docker_ready_project_manus)\_
-
-Include:
+> Build a full budgeting analytics UI for:
+> [https://github.com/teniee/mita\_docker\_ready\_project\_manus](https://github.com/teniee/mita_docker_ready_project_manus)
+
+Includes:
 
 * Auth
 * Onboarding
 * Budget calendar
 * Add transaction
-* Redistribute button
-* Expense history
-* AI-driven budget tips
-* Push notifications (FCM, APNs)
-* Email reminders
+* Redistribute
+* History
+* AI budget tips
+* Push/email reminders
 
 ---
 
 ## 🛠 12. Roadmap
 
-* [x] Assistant dialog with contextual replies
-* [x] Spending goals per category
+* [x] Assistant dialog
+* [x] Spending goals
 * [x] Email reminders
 
 ---
 
 ## 📦 13. Automated Backups
 
-Use:
-
 ```bash
 python scripts/backup_database.py
 ```
 
-Requires `S3_BUCKET` and AWS credentials. Automatically deletes backups older than 7 days.
+Requires:
+
+* `S3_BUCKET`
+* AWS credentials
+
+Backups older than 7 days are deleted automatically.
 
 ---
 
@@ -286,40 +287,38 @@
 pytest --cov=app --cov-report=term-missing
 ```
 
-If you see `ModuleNotFoundError`, ensure all required packages are installed.
-
-### Mobile App
+### Mobile
 
 ```bash
 flutter test --coverage
 ```
-Coverage results will be written to `mobile_app/coverage/lcov.info`.
-
-Integration tests live in `mobile_app/integration_test/` and require a connected Android or iOS device or emulator. Run them locally:
+
+Coverage file saved to:
+`mobile_app/coverage/lcov.info`
+
+To run integration tests:
 
 ```bash
 flutter test integration_test -d <deviceId>
 ```
 
-> ⚠️ Integration tests are **not** run in CI (Chrome-only support).
+> ⚠️ Integration tests are not run in CI (only web/Chrome supported)
+
+---
 
 ### CI
 
-<<<<<<< HEAD
-The CI workflows install dependencies and run tests with coverage for both the
-backend and Flutter app, uploading artifacts for review. Docker images are built
-and pushed on tagged releases via the `Deploy Docker` workflow.
-=======
-
-The CI workflow installs dependencies and runs tests with coverage for both the
-backend and Flutter app. Docker images are built and pushed on tagged releases
-via the `Deploy Docker` workflow.
-
->>>>>>> a538ce23
+The CI workflows:
+
+* install dependencies
+* run tests with coverage
+* upload artifacts
+* build & publish Docker images on release tags
+
+---
 
 ### Crash Reporting
 
-* Firebase Crashlytics is integrated
-* Errors from `runApp` and `PlatformDispatcher` are sent to Crashlytics and Sentry
-* Set `SENTRY_DSN` to enable Sentry tracking
-
+* Firebase Crashlytics enabled
+* Errors from `runApp` and `PlatformDispatcher` sent to Crashlytics + Sentry
+* Set `SENTRY_DSN` to enable Sentry
