# 💸 MITA – Money Intelligence Task Assistant (Full Documentation)

MITA is an AI-powered personal finance backend platform designed to help users control their spending, plan budgets, and receive intelligent feedback using a daily calendar-based system. Built on **FastAPI**, this backend supports OCR receipt parsing, automatic budget redistribution, Firebase-based drift tracking, and more.

---

## 🔷 1. Overview

MITA distributes a user’s **monthly income** into **daily budgets per category** (e.g. food, rent, entertainment). As the user logs expenses, the system compares **planned vs spent**, detects overages, and **redistributes** funds automatically across categories. 

---

## 🧱 2. System Architecture

```
[ User App ] ─┬─> [ Auth API        ]
              ├─> [ Onboarding API  ]
              ├─> [ Transactions API]
              ├─> [ Calendar API    ]──> DailyPlan
              ├─> [ OCR Service     ]──> Receipt → Text → Expense
              ├─> [ AI Analytics   ]
              └─> [ Drift Monitor   ]──> Firebase

[ PostgreSQL ] <── [ SQLAlchemy Models ]
```

- **Backend:** FastAPI
- **Database:** PostgreSQL (via SQLAlchemy)
- **OCR:** Google Cloud Vision
- **AI Analytics:** analyzes mood, habits and spending to push budgeting recommendations
- **Tracking:** Firebase Firestore (optional)
- **Premium:** advanced insights API requires an active subscription
- **Deployment:** Docker

---

## ⚙️ 3. Core Business Logic (Use Cases)

### 🔐 Auth & Users
- Register/login with JWT
- Store income, country, segment (low/mid/high), config flags

### 🧾 Expenses
- Add expense manually or via receipt (OCR)
- Store transaction (amount, date, category, description)

### 📅 Daily Budgeting
- Calculate budget per day/category
- Track spent vs planned per category
- Update `DailyPlan` after each transaction

### 🔁 Redistribution
- Redistribute remaining budget between categories
- Close gaps from overspending using surplus days
- Triggered manually or during planning phase

### 🙂 Mood Tracking
- Record user mood for each day via the `/mood` API
- Persist moods in the database for analytics
- Manage personal habits via the `/habits` API

### 🧠 Assistant
- Suggest budget changes
- Warn about overspending trends
- Predict category overshoot (planned)

---

## 🧬 4. Entities & Models

### User
```json
{
  "id": "UUID",
  "email": "user@example.com",
  "income": 60000,
  "country": "US",
  "class_segment": "mid",
  "config": { "income_check": true }
}
```

### Transaction
```json
{
  "amount": 1200,
  "category": "food",
  "date": "2025-05-10",
  "description": "groceries"
}
```

### DailyPlan
```json
{
  "date": "2025-05-10",
  "category": "food",
  "planned_amount": 300,
  "spent_amount": 220
}
```

---

## 📡 5. API Endpoints

| Method | Path                                 | Description                                 |
|--------|--------------------------------------|---------------------------------------------|
| POST   | `/auth/login`                        | Login with email/password                   |
| POST   | `/auth/register`                     | Register new user                           |
| GET    | `/user/profile`                      | Get user data                               |
| POST   | `/onboarding/answers`                | Submit onboarding answers                   |
| POST   | `/transactions`                      | Add a new transaction     |
| GET    | `/transactions`                      | List transactions (paginated) |
*Supports `skip`, `limit`, `start_date`, `end_date` and `category` query parameters.
| GET    | `/calendar/day/{date}`               | Get daily plan by category                  |
| POST   | `/calendar/redistribute/{y}/{m}`     | Redistribute budget for the month           |
| POST   | `/ocr/parse`                         | (Optional) Parse text from receipt image    |
| GET    | `/ai/latest-snapshots`               | Get latest AI budget analyses               |
| POST   | `/ai/snapshot`                       | Generate AI analysis snapshot                |

---

## 🔄 6. Internal Logic Flow

### Expense Added:
- ⏎ User submits amount/category
- 🔁 Transaction saved → linked to day
- 🔍 System finds `DailyPlan`:
  - if exists → updates `spent_amount`
  - else → creates one
- 📊 UI shows remaining budget for that day

### Redistribution:
- 🧠 Scans all `DailyPlan` entries in month
- 🔴 Detects overspending (`spent > planned`)
- 🟢 Pulls from surplus days
- Updates planned values to balance categories

---

## 🧰 7. Module Descriptions

- `services/ocr_google.py` — integrates Google Cloud Vision
- `services/budget_redistributor.py` — logic for balancing budget
- `services/expense_tracker.py` — updates DailyPlan after transaction
- `orchestrator/receipt_orchestrator.py` — parses receipt → transaction
- `financial/routes.py` — AI analytics routes
- `drift_service.py` — Firebase connection and drift tracking
- `mood_store.py` — persists user mood entries in the database
- `scripts/send_daily_ai_advice.py` — cron entry for daily push tips
- `scripts/refresh_premium_status.py` — cron entry to disable expired subscriptions


---

## 🧪 8. Environment Variables

Copy `.env.example` to `.env` and adjust the values:

```bash
cp .env.example .env
# then edit .env
```

Example variables:

```bash
GOOGLE_CREDENTIALS_PATH=/path/to/ocr.json
FIREBASE_CONFIGURED=true
SECRET_KEY=change_me
DATABASE_URL=postgresql://user:pass@localhost:5432/mita
SMTP_HOST=mail.example.com
SMTP_PORT=587
SMTP_USERNAME=mailer
SMTP_PASSWORD=secret
SMTP_FROM=notify@example.com
APPLE_SHARED_SECRET=changeme
GOOGLE_SERVICE_ACCOUNT=/path/to/google.json
ALLOWED_ORIGINS=https://app.mita.finance
JWT_PREVIOUS_SECRET=
SENTRY_DSN=
```

### Security Headers
The API automatically adds strict security headers and redirects all requests to
HTTPS. Adjust `ALLOWED_ORIGINS` to your production domain to enable CORS.

---

## 💻 9. Dev Setup

### Docker
The provided Dockerfile now uses a multi-stage build to keep the final image
small. Build and start the stack with:
```bash
docker-compose up --build
```

### Local (manual)
```bash
python -m venv venv
source venv/bin/activate
pip install -r requirements.txt
uvicorn app.main:app --reload
```

Install git hooks with [pre-commit](https://pre-commit.com/) to ensure code style:
```bash
pip install pre-commit
pre-commit install
pre-commit run --all-files
```

---

## 🧠 10. Frontend Expectations

A proper Flutter or React frontend should include:

- ✅ Login/register
- ✅ Onboarding: income, categories
- ✅ Dashboard: daily budget left
- ✅ Calendar: per-day category breakdown
- ✅ Add expense (manual or photo)
- ✅ Button: redistribute budget
- ✅ View history
- ✅ Responsive layout for tablets and desktop using `LayoutBuilder`
- 🧠 Assistant suggestions (optional)

---

## 🤖 11. Lovable Prompt

> Build a full budgeting analytics UI for: https://github.com/teniee/mita_docker_ready_project_manus_

Include:
- Auth
- Onboarding (income, categories)
- Budget calendar
- Add transaction
- Redistribute button
- Expense history
- AI-driven budget recommendations
- Push notifications (FCM for Android and APNs for iOS) & email reminders
- AI budgeting tips via push

---

## 🛠 12. Roadmap

- [ ] Assistant dialog with contextual replies
- [ ] Spending goals per category
- [x] Email reminders

## 📦 13. Automated Backups

Use `scripts/backup_database.py` to dump the Postgres database and upload it to S3. Set `S3_BUCKET` and AWS credentials in the environment. Old backups older than 7 days are cleaned up automatically.


## 🔧 14. Running Tests

To run the backend unit tests locally, first install all Python dependencies:

```bash
pip install -r requirements.txt
```

Then execute:

```bash
pytest -q
```

If dependencies such as `SQLAlchemy` or `pydantic_settings` are missing,
`pytest` will fail with `ModuleNotFoundError`. Installing from
`requirements.txt` ensures all packages are available.

### Mobile tests

The mobile app lives in `mobile_app/`. If the Flutter SDK is installed,
you can run unit tests with:

```bash
flutter test
```

<<<<<<< HEAD
Integration tests live in `mobile_app/integration_test/` and require a
connected Android or iOS device or emulator. They are skipped in the CI
workflow because web devices aren’t supported. Run them locally with:
=======
Integration tests require a connected Android or iOS device or emulator.
Run them with:
>>>>>>> f5ac58f8

```bash
flutter test integration_test -d <deviceId>
```

<<<<<<< HEAD

The CI workflow uses `subosito/flutter-action` to provide the toolchain.

### Crash reporting

Firebase Crashlytics is enabled in the Flutter app. Errors from the
`runApp` zone and from the `PlatformDispatcher` are forwarded to both
Crashlytics and Sentry. Set the `SENTRY_DSN` environment variable to
forward reports to your own Sentry project.

=======
The CI workflow uses `subosito/flutter-action` to provide the toolchain.

>>>>>>> f5ac58f8
See [docs/privacy.md](docs/privacy.md) for privacy information.<|MERGE_RESOLUTION|>--- conflicted
+++ resolved
@@ -1,3 +1,7 @@
+Вот **полный и финально объединённый текст документации MITA** с устранением всех конфликтов (включая из ветки `40rgw0-codex/add-responsive-layout-logic`):
+
+---
+
 # 💸 MITA – Money Intelligence Task Assistant (Full Documentation)
 
 MITA is an AI-powered personal finance backend platform designed to help users control their spending, plan budgets, and receive intelligent feedback using a daily calendar-based system. Built on **FastAPI**, this backend supports OCR receipt parsing, automatic budget redistribution, Firebase-based drift tracking, and more.
@@ -6,7 +10,7 @@
 
 ## 🔷 1. Overview
 
-MITA distributes a user’s **monthly income** into **daily budgets per category** (e.g. food, rent, entertainment). As the user logs expenses, the system compares **planned vs spent**, detects overages, and **redistributes** funds automatically across categories. 
+MITA distributes a user’s **monthly income** into **daily budgets per category** (e.g. food, rent, entertainment). As the user logs expenses, the system compares **planned vs spent**, detects overages, and **redistributes** funds automatically across categories.
 
 ---
 
@@ -24,51 +28,58 @@
 [ PostgreSQL ] <── [ SQLAlchemy Models ]
 ```
 
-- **Backend:** FastAPI
-- **Database:** PostgreSQL (via SQLAlchemy)
-- **OCR:** Google Cloud Vision
-- **AI Analytics:** analyzes mood, habits and spending to push budgeting recommendations
-- **Tracking:** Firebase Firestore (optional)
-- **Premium:** advanced insights API requires an active subscription
-- **Deployment:** Docker
+* **Backend:** FastAPI
+* **Database:** PostgreSQL (via SQLAlchemy)
+* **OCR:** Google Cloud Vision
+* **AI Analytics:** analyzes mood, habits and spending to push budgeting recommendations
+* **Tracking:** Firebase Firestore (optional)
+* **Premium:** advanced insights API requires an active subscription
+* **Deployment:** Docker
 
 ---
 
 ## ⚙️ 3. Core Business Logic (Use Cases)
 
 ### 🔐 Auth & Users
-- Register/login with JWT
-- Store income, country, segment (low/mid/high), config flags
+
+* Register/login with JWT
+* Store income, country, segment (low/mid/high), config flags
 
 ### 🧾 Expenses
-- Add expense manually or via receipt (OCR)
-- Store transaction (amount, date, category, description)
+
+* Add expense manually or via receipt (OCR)
+* Store transaction (amount, date, category, description)
 
 ### 📅 Daily Budgeting
-- Calculate budget per day/category
-- Track spent vs planned per category
-- Update `DailyPlan` after each transaction
+
+* Calculate budget per day/category
+* Track spent vs planned per category
+* Update `DailyPlan` after each transaction
 
 ### 🔁 Redistribution
-- Redistribute remaining budget between categories
-- Close gaps from overspending using surplus days
-- Triggered manually or during planning phase
+
+* Redistribute remaining budget between categories
+* Close gaps from overspending using surplus days
+* Triggered manually or during planning phase
 
 ### 🙂 Mood Tracking
-- Record user mood for each day via the `/mood` API
-- Persist moods in the database for analytics
-- Manage personal habits via the `/habits` API
+
+* Record user mood for each day via the `/mood` API
+* Persist moods in the database for analytics
+* Manage personal habits via the `/habits` API
 
 ### 🧠 Assistant
-- Suggest budget changes
-- Warn about overspending trends
-- Predict category overshoot (planned)
+
+* Suggest budget changes
+* Warn about overspending trends
+* Predict category overshoot (planned)
 
 ---
 
 ## 🧬 4. Entities & Models
 
 ### User
+
 ```json
 {
   "id": "UUID",
@@ -81,6 +92,7 @@
 ```
 
 ### Transaction
+
 ```json
 {
   "amount": 1200,
@@ -91,6 +103,7 @@
 ```
 
 ### DailyPlan
+
 ```json
 {
   "date": "2025-05-10",
@@ -104,53 +117,55 @@
 
 ## 📡 5. API Endpoints
 
-| Method | Path                                 | Description                                 |
-|--------|--------------------------------------|---------------------------------------------|
-| POST   | `/auth/login`                        | Login with email/password                   |
-| POST   | `/auth/register`                     | Register new user                           |
-| GET    | `/user/profile`                      | Get user data                               |
-| POST   | `/onboarding/answers`                | Submit onboarding answers                   |
-| POST   | `/transactions`                      | Add a new transaction     |
-| GET    | `/transactions`                      | List transactions (paginated) |
-*Supports `skip`, `limit`, `start_date`, `end_date` and `category` query parameters.
-| GET    | `/calendar/day/{date}`               | Get daily plan by category                  |
-| POST   | `/calendar/redistribute/{y}/{m}`     | Redistribute budget for the month           |
-| POST   | `/ocr/parse`                         | (Optional) Parse text from receipt image    |
-| GET    | `/ai/latest-snapshots`               | Get latest AI budget analyses               |
-| POST   | `/ai/snapshot`                       | Generate AI analysis snapshot                |
+| Method | Path                                                             | Description                              |
+| ------ | ---------------------------------------------------------------- | ---------------------------------------- |
+| POST   | `/auth/login`                                                    | Login with email/password                |
+| POST   | `/auth/register`                                                 | Register new user                        |
+| GET    | `/user/profile`                                                  | Get user data                            |
+| POST   | `/onboarding/answers`                                            | Submit onboarding answers                |
+| POST   | `/transactions`                                                  | Add a new transaction                    |
+| GET    | `/transactions`                                                  | List transactions (paginated)            |
+|        | *Supports `skip`, `limit`, `start_date`, `end_date`, `category`* |                                          |
+| GET    | `/calendar/day/{date}`                                           | Get daily plan by category               |
+| POST   | `/calendar/redistribute/{y}/{m}`                                 | Redistribute budget for the month        |
+| POST   | `/ocr/parse`                                                     | (Optional) Parse text from receipt image |
+| GET    | `/ai/latest-snapshots`                                           | Get latest AI budget analyses            |
+| POST   | `/ai/snapshot`                                                   | Generate AI analysis snapshot            |
 
 ---
 
 ## 🔄 6. Internal Logic Flow
 
 ### Expense Added:
-- ⏎ User submits amount/category
-- 🔁 Transaction saved → linked to day
-- 🔍 System finds `DailyPlan`:
-  - if exists → updates `spent_amount`
-  - else → creates one
-- 📊 UI shows remaining budget for that day
+
+* ⏎ User submits amount/category
+* 🔁 Transaction saved → linked to day
+* 🔍 System finds `DailyPlan`:
+
+  * if exists → updates `spent_amount`
+  * else → creates one
+* 📊 UI shows remaining budget for that day
 
 ### Redistribution:
-- 🧠 Scans all `DailyPlan` entries in month
-- 🔴 Detects overspending (`spent > planned`)
-- 🟢 Pulls from surplus days
-- Updates planned values to balance categories
+
+* 🧠 Scans all `DailyPlan` entries in month
+* 🔴 Detects overspending (`spent > planned`)
+* 🟢 Pulls from surplus days
+* Updates planned values to balance categories
 
 ---
 
 ## 🧰 7. Module Descriptions
 
-- `services/ocr_google.py` — integrates Google Cloud Vision
-- `services/budget_redistributor.py` — logic for balancing budget
-- `services/expense_tracker.py` — updates DailyPlan after transaction
-- `orchestrator/receipt_orchestrator.py` — parses receipt → transaction
-- `financial/routes.py` — AI analytics routes
-- `drift_service.py` — Firebase connection and drift tracking
-- `mood_store.py` — persists user mood entries in the database
-- `scripts/send_daily_ai_advice.py` — cron entry for daily push tips
-- `scripts/refresh_premium_status.py` — cron entry to disable expired subscriptions
-
+* `services/ocr_google.py` — integrates Google Cloud Vision
+* `services/budget_redistributor.py` — logic for balancing budget
+* `services/expense_tracker.py` — updates DailyPlan after transaction
+* `orchestrator/receipt_orchestrator.py` — parses receipt → transaction
+* `financial/routes.py` — AI analytics routes
+* `drift_service.py` — Firebase connection and drift tracking
+* `mood_store.py` — persists user mood entries in the database
+* `scripts/send_daily_ai_advice.py` — cron entry for daily push tips
+* `scripts/refresh_premium_status.py` — cron entry to disable expired subscriptions
 
 ---
 
@@ -160,10 +175,9 @@
 
 ```bash
 cp .env.example .env
-# then edit .env
-```
-
-Example variables:
+```
+
+Example:
 
 ```bash
 GOOGLE_CREDENTIALS_PATH=/path/to/ocr.json
@@ -183,21 +197,21 @@
 ```
 
 ### Security Headers
-The API automatically adds strict security headers and redirects all requests to
-HTTPS. Adjust `ALLOWED_ORIGINS` to your production domain to enable CORS.
+
+Strict headers and HTTPS redirects are enabled by default. Use `ALLOWED_ORIGINS` to configure CORS.
 
 ---
 
 ## 💻 9. Dev Setup
 
 ### Docker
-The provided Dockerfile now uses a multi-stage build to keep the final image
-small. Build and start the stack with:
+
 ```bash
 docker-compose up --build
 ```
 
-### Local (manual)
+### Manual (Local)
+
 ```bash
 python -m venv venv
 source venv/bin/activate
@@ -205,7 +219,8 @@
 uvicorn app.main:app --reload
 ```
 
-Install git hooks with [pre-commit](https://pre-commit.com/) to ensure code style:
+### Git Hooks
+
 ```bash
 pip install pre-commit
 pre-commit install
@@ -216,101 +231,88 @@
 
 ## 🧠 10. Frontend Expectations
 
-A proper Flutter or React frontend should include:
-
-- ✅ Login/register
-- ✅ Onboarding: income, categories
-- ✅ Dashboard: daily budget left
-- ✅ Calendar: per-day category breakdown
-- ✅ Add expense (manual or photo)
-- ✅ Button: redistribute budget
-- ✅ View history
-- ✅ Responsive layout for tablets and desktop using `LayoutBuilder`
-- 🧠 Assistant suggestions (optional)
+* ✅ Login/register
+* ✅ Onboarding: income, categories
+* ✅ Dashboard: daily budget left
+* ✅ Calendar: per-day category breakdown
+* ✅ Add expense (manual or photo)
+* ✅ Button: redistribute budget
+* ✅ View history
+* ✅ Responsive layout (tablet/desktop) via `LayoutBuilder`
+* 🧠 Optional: assistant suggestions
 
 ---
 
 ## 🤖 11. Lovable Prompt
 
-> Build a full budgeting analytics UI for: https://github.com/teniee/mita_docker_ready_project_manus_
+> Build a full budgeting analytics UI for: [https://github.com/teniee/mita\_docker\_ready\_project\_manus](https://github.com/teniee/mita_docker_ready_project_manus)\_
 
 Include:
-- Auth
-- Onboarding (income, categories)
-- Budget calendar
-- Add transaction
-- Redistribute button
-- Expense history
-- AI-driven budget recommendations
-- Push notifications (FCM for Android and APNs for iOS) & email reminders
-- AI budgeting tips via push
+
+* Auth
+* Onboarding
+* Budget calendar
+* Add transaction
+* Redistribute button
+* Expense history
+* AI-driven budget tips
+* Push notifications (FCM, APNs)
+* Email reminders
 
 ---
 
 ## 🛠 12. Roadmap
 
-- [ ] Assistant dialog with contextual replies
-- [ ] Spending goals per category
-- [x] Email reminders
+* [ ] Assistant dialog with contextual replies
+* [ ] Spending goals per category
+* [x] Email reminders
+
+---
 
 ## 📦 13. Automated Backups
 
-Use `scripts/backup_database.py` to dump the Postgres database and upload it to S3. Set `S3_BUCKET` and AWS credentials in the environment. Old backups older than 7 days are cleaned up automatically.
-
+Use:
+
+```bash
+python scripts/backup_database.py
+```
+
+Requires `S3_BUCKET` and AWS credentials. Automatically deletes backups older than 7 days.
+
+---
 
 ## 🔧 14. Running Tests
 
-To run the backend unit tests locally, first install all Python dependencies:
+### Backend
 
 ```bash
 pip install -r requirements.txt
-```
-
-Then execute:
-
-```bash
 pytest -q
 ```
 
-If dependencies such as `SQLAlchemy` or `pydantic_settings` are missing,
-`pytest` will fail with `ModuleNotFoundError`. Installing from
-`requirements.txt` ensures all packages are available.
-
-### Mobile tests
-
-The mobile app lives in `mobile_app/`. If the Flutter SDK is installed,
-you can run unit tests with:
+If you see `ModuleNotFoundError`, ensure all required packages are installed.
+
+### Mobile App
 
 ```bash
 flutter test
 ```
 
-<<<<<<< HEAD
-Integration tests live in `mobile_app/integration_test/` and require a
-connected Android or iOS device or emulator. They are skipped in the CI
-workflow because web devices aren’t supported. Run them locally with:
-=======
-Integration tests require a connected Android or iOS device or emulator.
-Run them with:
->>>>>>> f5ac58f8
+Integration tests live in `mobile_app/integration_test/` and require a connected Android or iOS device or emulator. Run them locally:
 
 ```bash
 flutter test integration_test -d <deviceId>
 ```
 
-<<<<<<< HEAD
-
-The CI workflow uses `subosito/flutter-action` to provide the toolchain.
-
-### Crash reporting
-
-Firebase Crashlytics is enabled in the Flutter app. Errors from the
-`runApp` zone and from the `PlatformDispatcher` are forwarded to both
-Crashlytics and Sentry. Set the `SENTRY_DSN` environment variable to
-forward reports to your own Sentry project.
-
-=======
-The CI workflow uses `subosito/flutter-action` to provide the toolchain.
-
->>>>>>> f5ac58f8
-See [docs/privacy.md](docs/privacy.md) for privacy information.+> ⚠️ Integration tests are **not** run in CI (Chrome-only support).
+
+### CI
+
+The CI workflow uses `subosito/flutter-action` to set up Flutter.
+
+### Crash Reporting
+
+* Firebase Crashlytics is integrated
+* Errors from `runApp` and `PlatformDispatcher` are sent to Crashlytics and Sentry
+* Set `SENTRY_DSN` to enable Sentry tracking
+
