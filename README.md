
# 💸 MITA – Money Intelligence Task Assistant (Full Documentation)

MITA is an AI-powered personal finance backend platform designed to help users control their spending, plan budgets, and receive intelligent feedback using a daily calendar-based system. Built on **FastAPI**, this backend supports OCR receipt parsing, automatic budget redistribution, Firebase-based drift tracking, and more.

---

## 🔷 1. Overview

MITA distributes a user’s **monthly income** into **daily budgets per category** (e.g. food, rent, entertainment). As the user logs expenses, the system compares **planned vs spent**, detects overages, and **redistributes** funds automatically across categories. 

---

## 🧱 2. System Architecture

```
[ User App ] ─┬─> [ Auth API        ]
              ├─> [ Onboarding API  ]
              ├─> [ Transactions API]
              ├─> [ Calendar API    ]──> DailyPlan
              ├─> [ OCR Service     ]──> Receipt → Text → Expense
              ├─> [ AI Assistant    ]
              └─> [ Drift Monitor   ]──> Firebase

[ PostgreSQL ] <── [ SQLAlchemy Models ]
```

- **Backend:** FastAPI
- **Database:** PostgreSQL (via SQLAlchemy)
- **OCR:** Google Cloud Vision
- **AI Assistant:** placeholder modules (`agent_runner`, `recommendation`)
- **Tracking:** Firebase Firestore (optional)
- **Deployment:** Docker

---

## ⚙️ 3. Core Business Logic (Use Cases)

### 🔐 Auth & Users
- Register/login with JWT
- Store income, country, segment (low/mid/high), config flags

### 🧾 Expenses
- Add expense manually or via receipt (OCR)
- Store transaction (amount, date, category, description)

### 📅 Daily Budgeting
- Calculate budget per day/category
- Track spent vs planned per category
- Update `DailyPlan` after each transaction

### 🔁 Redistribution
- Redistribute remaining budget between categories
- Close gaps from overspending using surplus days
- Triggered manually or during planning phase

### 🙂 Mood Tracking
- Record user mood for each day via the `/mood` API
- Persist moods in the database for analytics

### 🧠 Assistant
- Suggest budget changes
- Warn about overspending trends
- Predict category overshoot (planned)

---

## 🧬 4. Entities & Models

### User
```json
{
  "id": "UUID",
  "email": "user@example.com",
  "income": 60000,
  "country": "US",
  "class_segment": "mid",
  "config": { "income_check": true }
}
```

### Transaction
```json
{
  "amount": 1200,
  "category": "food",
  "date": "2025-05-10",
  "description": "groceries"
}
```

### DailyPlan
```json
{
  "date": "2025-05-10",
  "category": "food",
  "planned_amount": 300,
  "spent_amount": 220
}
```

---

## 📡 5. API Endpoints

| Method | Path                                 | Description                                 |
|--------|--------------------------------------|---------------------------------------------|
| POST   | `/auth/login`                        | Login with email/password                   |
| POST   | `/auth/register`                     | Register new user                           |
| GET    | `/user/profile`                      | Get user data                               |
| POST   | `/onboarding/answers`                | Submit onboarding answers                   |
| POST   | `/transactions`                      | Add a new transaction              |
| POST   | `/transactions/v2`                   | Add transaction (background update) |
| GET    | `/transactions/history`              | Get transaction history                     |
| GET    | `/calendar/day/{date}`               | Get daily plan by category                  |
| POST   | `/calendar/redistribute/{y}/{m}`     | Redistribute budget for the month           |
| POST   | `/ocr/parse`                         | (Optional) Parse text from receipt image    |
| GET    | `/assistant/recommendation`          | (Future) Get financial suggestions          |
| POST   | `/ai/snapshot`                       | Generate AI analysis snapshot                |

---

## 🔄 6. Internal Logic Flow

### Expense Added:
- ⏎ User submits amount/category
- 🔁 Transaction saved → linked to day
- 🔍 System finds `DailyPlan`:
  - if exists → updates `spent_amount`
  - else → creates one
- 📊 UI shows remaining budget for that day

### Redistribution:
- 🧠 Scans all `DailyPlan` entries in month
- 🔴 Detects overspending (`spent > planned`)
- 🟢 Pulls from surplus days
- Updates planned values to balance categories
<<<<<<< HEAD
- ⏰ Monthly cron job runs automatic redistribution using
  `scripts/monthly_redistribute.py`
- 📩 Daily cron job sends AI budgeting tips using
  `scripts/send_daily_ai_advice.py`
- ✉️ Daily email reminders executed via
  `scripts/send_daily_reminders.py`
=======

>>>>>>> b06b8768

---

## 🧰 7. Module Descriptions

- `services/ocr_google.py` — integrates Google Cloud Vision
- `services/budget_redistributor.py` — logic for balancing budget
- `services/expense_tracker.py` — updates DailyPlan after transaction
- `orchestrator/receipt_orchestrator.py` — parses receipt → transaction
- `agent_runner.py` — placeholder for AI logic
- `financial/routes.py` — assistant and analytics routes
- `drift_service.py` — Firebase connection and drift tracking
- `mood_store.py` — persists user mood entries in the database
- `scripts/send_daily_ai_advice.py` — cron entry for daily push tips
<<<<<<< HEAD
- `scripts/send_daily_reminders.py` — cron entry for daily email reminders
=======
>>>>>>> b06b8768

---

## 🧪 8. Environment Variables

Copy `.env.example` to `.env` and adjust the values:

```bash
cp .env.example .env
# then edit .env
```

Example variables:

```bash
GOOGLE_CREDENTIALS_PATH=/path/to/ocr.json
FIREBASE_CONFIGURED=true
SECRET_KEY=change_me
DATABASE_URL=postgresql://user:pass@localhost:5432/mita
SMTP_HOST=mail.example.com
SMTP_PORT=587
SMTP_USERNAME=mailer
SMTP_PASSWORD=secret
SMTP_FROM=notify@example.com
```

---

## 💻 9. Dev Setup

### Docker
The provided Dockerfile now uses a multi-stage build to keep the final image
small. Build and start the stack with:
```bash
docker-compose up --build
```

### Local (manual)
```bash
python -m venv venv
source venv/bin/activate
pip install -r requirements.txt
uvicorn app.main:app --reload
```

Install git hooks with [pre-commit](https://pre-commit.com/) to ensure code style:
```bash
pip install pre-commit
pre-commit install
pre-commit run --all-files
```

---

## 🧠 10. Frontend Expectations

A proper Flutter or React frontend should include:

- ✅ Login/register
- ✅ Onboarding: income, categories
- ✅ Dashboard: daily budget left
- ✅ Calendar: per-day category breakdown
- ✅ Add expense (manual or photo)
- ✅ Button: redistribute budget
- ✅ View history
- 🧠 Assistant suggestions (optional)

---

## 🤖 11. Lovable Prompt

> Build a full budgeting assistant UI for: https://github.com/teniee/mita_docker_ready_project_manus_

Include:
- Auth
- Onboarding (income, categories)
- Budget calendar
- Add transaction
- Redistribute button
- Expense history
- Assistant recommendations
- Push notifications & email reminders
- AI budgeting tips via push

---

## 🛠 12. Roadmap

- [ ] Assistant dialog with contextual replies
- [ ] Spending goals per category
- [x] Email reminders
<<<<<<< HEAD
- [x] Daily email reminder script (`scripts/send_daily_reminders.py`)
- [x] Scheduled redistribution (`scripts/monthly_redistribute.py`)
- [x] Daily AI tips (`scripts/send_daily_ai_advice.py`)
- [ ] i18n support
=======
- [x] Scheduled redistribution (`scripts/monthly_redistribute.py`)

>>>>>>> b06b8768

## 🔧 13. Running Tests

To run the backend unit tests locally, first install all Python dependencies:

```bash
pip install -r requirements.txt
```

Then execute:

```bash
pytest -q
```

If dependencies such as `SQLAlchemy` or `pydantic_settings` are missing,
`pytest` will fail with `ModuleNotFoundError`. Installing from
`requirements.txt` ensures all packages are available.<|MERGE_RESOLUTION|>--- conflicted
+++ resolved
@@ -135,16 +135,6 @@
 - 🔴 Detects overspending (`spent > planned`)
 - 🟢 Pulls from surplus days
 - Updates planned values to balance categories
-<<<<<<< HEAD
-- ⏰ Monthly cron job runs automatic redistribution using
-  `scripts/monthly_redistribute.py`
-- 📩 Daily cron job sends AI budgeting tips using
-  `scripts/send_daily_ai_advice.py`
-- ✉️ Daily email reminders executed via
-  `scripts/send_daily_reminders.py`
-=======
-
->>>>>>> b06b8768
 
 ---
 
@@ -159,10 +149,7 @@
 - `drift_service.py` — Firebase connection and drift tracking
 - `mood_store.py` — persists user mood entries in the database
 - `scripts/send_daily_ai_advice.py` — cron entry for daily push tips
-<<<<<<< HEAD
-- `scripts/send_daily_reminders.py` — cron entry for daily email reminders
-=======
->>>>>>> b06b8768
+
 
 ---
 
@@ -254,15 +241,6 @@
 - [ ] Assistant dialog with contextual replies
 - [ ] Spending goals per category
 - [x] Email reminders
-<<<<<<< HEAD
-- [x] Daily email reminder script (`scripts/send_daily_reminders.py`)
-- [x] Scheduled redistribution (`scripts/monthly_redistribute.py`)
-- [x] Daily AI tips (`scripts/send_daily_ai_advice.py`)
-- [ ] i18n support
-=======
-- [x] Scheduled redistribution (`scripts/monthly_redistribute.py`)
-
->>>>>>> b06b8768
 
 ## 🔧 13. Running Tests
 
