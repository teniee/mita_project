import 'dart:io';
import 'package:dio/dio.dart';
import 'package:flutter_secure_storage/flutter_secure_storage.dart';
import '../config.dart';
import 'loading_service.dart';
<<<<<<< HEAD
import 'message_service.dart';
=======
>>>>>>> 87400f09

class ApiService {
  ApiService._internal() {
    _dio = Dio(
      BaseOptions(
        baseUrl: _baseUrl,
        connectTimeout: const Duration(seconds: 20),
        receiveTimeout: const Duration(seconds: 20),
        contentType: 'application/json',
      ),
    );

    _dio.interceptors.add(
      InterceptorsWrapper(
        onRequest: (options, handler) async {
          LoadingService.instance.start();
          final token = await getToken();
          if (token != null) {
            options.headers['Authorization'] = 'Bearer $token';
          }
          handler.next(options);
        },
        onResponse: (response, handler) {
          LoadingService.instance.stop();
          handler.next(response);
        },
        onError: (DioError e, handler) async {
          LoadingService.instance.stop();
          if (e.response?.statusCode == 401) {
            final refreshed = await _refreshTokens();
            if (refreshed) {
              final req = e.requestOptions;
              final token = await getToken();
              if (token != null) {
                req.headers['Authorization'] = 'Bearer $token';
              }
              final clone = await _dio.fetch(req);
              return handler.resolve(clone);
            } else {
              MessageService.instance.showError('Session expired. Please log in');
            }
          } else if (e.response?.statusCode == 429) {
            MessageService.instance.showRateLimit();
          } else {
            MessageService.instance.showError('Network error, please try again');
          }
          handler.next(e);
        },
      ),
    );
  }

  static final ApiService _instance = ApiService._internal();
  factory ApiService() => _instance;

  final String _baseUrl = const String.fromEnvironment(
    'API_BASE_URL',
    defaultValue: defaultApiBaseUrl,
  );

  late final Dio _dio;

  final _storage = const FlutterSecureStorage();

  String get baseUrl => _dio.options.baseUrl;

  Future<String?> getToken() async => await _storage.read(key: 'access_token');
  Future<String?> getRefreshToken() async => await _storage.read(key: 'refresh_token');

  Future<void> saveTokens(String access, String refresh) async {
    await _storage.write(key: 'access_token', value: access);
    await _storage.write(key: 'refresh_token', value: refresh);
  }

  Future<void> saveUserId(String id) async => await _storage.write(key: 'user_id', value: id);
  Future<String?> getUserId() async => await _storage.read(key: 'user_id');

  Future<void> clearTokens() async {
    await _storage.delete(key: 'access_token');
    await _storage.delete(key: 'refresh_token');
  }

  Future<bool> _refreshTokens() async {
    final refresh = await getRefreshToken();
    if (refresh == null) return false;
    try {
      final response = await _dio.post(
        '/auth/refresh',
        options: Options(headers: {'Authorization': 'Bearer $refresh'}),
      );
      final data = response.data as Map<String, dynamic>;
      final newAccess = data['access_token'] as String?;
      final newRefresh = data['refresh_token'] as String?;
      if (newAccess != null) await _storage.write(key: 'access_token', value: newAccess);
      if (newRefresh != null) await _storage.write(key: 'refresh_token', value: newRefresh);
      return true;
    } catch (_) {
      await clearTokens();
      return false;
    }
  }

  /// Google sign-in
  Future<Response> loginWithGoogle(String idToken) async =>
      await _dio.post('/auth/google', data: {'id_token': idToken});

  /// Email/Password register
  Future<Response> register(String email, String password) async =>
      await _dio.post('/auth/register', data: {'email': email, 'password': password});

  /// Email/Password login
  Future<Response> login(String email, String password) async =>
      await _dio.post('/auth/login', data: {'email': email, 'password': password});

  /// Onboarding
  Future<void> submitOnboarding(Map<String, dynamic> data) async {
    final token = await getToken();
    await _dio.post(
      '/onboarding/submit',
      data: data,
      options: Options(headers: {'Authorization': 'Bearer $token'}),
    );
  }

  /// Dashboard
  Future<Map<String, dynamic>> getDashboard() async {
    final token = await getToken();
    final response = await _dio.get(
      '/dashboard/',
      options: Options(headers: {'Authorization': 'Bearer $token'}),
    );
    return Map<String, dynamic>.from(response.data);
  }

  /// Calendar
  Future<List<dynamic>> getCalendar() async {
    final token = await getToken();
    final response = await _dio.get(
      '/calendar/',
      options: Options(headers: {'Authorization': 'Bearer $token'}),
    );
    return response.data;
  }

  /// Goals
  Future<List<dynamic>> getGoals() async {
    final token = await getToken();
    final response = await _dio.get(
      '/goals/',
      options: Options(headers: {'Authorization': 'Bearer $token'}),
    );
    return response.data;
  }

  Future<void> createGoal(Map<String, dynamic> data) async {
    final token = await getToken();
    await _dio.post(
      '/goals/',
      data: data,
      options: Options(headers: {'Authorization': 'Bearer $token'}),
    );
  }

  Future<void> updateGoal(int id, Map<String, dynamic> data) async {
    final token = await getToken();
    await _dio.patch(
      '/goals/$id/',
      data: data,
      options: Options(headers: {'Authorization': 'Bearer $token'}),
    );
  }

  Future<void> deleteGoal(int id) async {
    final token = await getToken();
    await _dio.delete(
      '/goals/$id/',
      options: Options(headers: {'Authorization': 'Bearer $token'}),
    );
  }

  /// Habits
  Future<List<dynamic>> getHabits() async {
    final token = await getToken();
    final response = await _dio.get(
      '/habits/',
      options: Options(headers: {'Authorization': 'Bearer $token'}),
    );
    return response.data;
  }

  Future<void> createHabit(Map<String, dynamic> data) async {
    final token = await getToken();
    await _dio.post(
      '/habits/',
      data: data,
      options: Options(headers: {'Authorization': 'Bearer $token'}),
    );
  }

  Future<void> updateHabit(int id, Map<String, dynamic> data) async {
    final token = await getToken();
    await _dio.patch(
      '/habits/$id/',
      data: data,
      options: Options(headers: {'Authorization': 'Bearer $token'}),
    );
  }

  Future<void> deleteHabit(int id) async {
    final token = await getToken();
    await _dio.delete(
      '/habits/$id/',
      options: Options(headers: {'Authorization': 'Bearer $token'}),
    );
  }

  /// Notifications
  Future<List<dynamic>> getNotifications() async {
    final token = await getToken();
    final response = await _dio.get(
      '/notifications/',
      options: Options(headers: {'Authorization': 'Bearer $token'}),
    );
    return response.data;
  }

  /// Referral
  Future<String> getReferralCode() async {
    final token = await getToken();
    final response = await _dio.get(
      '/referral/code',
      options: Options(headers: {'Authorization': 'Bearer $token'}),
    );
    return response.data['data']['code'] as String;
  }

  /// Mood
  Future<void> logMood(int mood) async {
    final token = await getToken();
    await _dio.post(
      '/mood/',
      data: {'mood': mood, 'date': DateTime.now().toIso8601String()},
      options: Options(headers: {'Authorization': 'Bearer $token'}),
    );
  }

  /// Insights & Expenses
  Future<Map<String, dynamic>> getMonthlyAnalytics() async {
    final token = await getToken();
    final userId = await getUserId();
    final response = await _dio.get(
      '/analytics/monthly/$userId',
      options: Options(headers: {'Authorization': 'Bearer $token'}),
    );
    return Map<String, dynamic>.from(response.data['data'] as Map);
  }

  Future<List<dynamic>> getExpenses() async {
    final token = await getToken();
    final userId = await getUserId();
    final response = await _dio.post(
      '/expense/history',
      data: {'user_id': userId},
      options: Options(headers: {'Authorization': 'Bearer $token'}),
    );
    return response.data['data']['expenses'] as List<dynamic>;
  }

  Future<Map<String, dynamic>> validateReceipt(
    String userId,
    String receipt,
    String platform,
  ) async {
    final token = await getToken();
    final response = await _dio.post(
      '/iap/validate',
      data: {
        'user_id': userId,
        'receipt': receipt,
        'platform': platform,
      },
      options: Options(headers: {'Authorization': 'Bearer $token'}),
    );
    return Map<String, dynamic>.from(response.data as Map);
  }

  /// Advice
  Future<Map<String, dynamic>?> getLatestAdvice() async {
    final token = await getToken();
    final response = await _dio.get(
      '/insights/',
      options: Options(headers: {'Authorization': 'Bearer $token'}),
    );
    return response.data['data'] as Map<String, dynamic>?;
  }

  Future<List<dynamic>> getAdviceHistory() async {
    final token = await getToken();
    final response = await _dio.get(
      '/insights/history',
      options: Options(headers: {'Authorization': 'Bearer $token'}),
    );
    return List<dynamic>.from(response.data['data'] as List);
  }

  /// Profile
  Future<Map<String, dynamic>> getUserProfile() async {
    final token = await getToken();
    final response = await _dio.get(
      '/users/me',
      options: Options(headers: {'Authorization': 'Bearer $token'}),
    );
    return response.data;
  }

  /// Manual logout
  Future<void> logout() async {
    await clearTokens();
  }
}<|MERGE_RESOLUTION|>--- conflicted
+++ resolved
@@ -1,14 +1,17 @@
 import 'dart:io';
+
 import 'package:dio/dio.dart';
 import 'package:flutter_secure_storage/flutter_secure_storage.dart';
+
 import '../config.dart';
 import 'loading_service.dart';
-<<<<<<< HEAD
 import 'message_service.dart';
-=======
->>>>>>> 87400f09
 
 class ApiService {
+  // ---------------------------------------------------------------------------
+  // Singleton boilerplate
+  // ---------------------------------------------------------------------------
+
   ApiService._internal() {
     _dio = Dio(
       BaseOptions(
@@ -23,6 +26,7 @@
       InterceptorsWrapper(
         onRequest: (options, handler) async {
           LoadingService.instance.start();
+
           final token = await getToken();
           if (token != null) {
             options.headers['Authorization'] = 'Bearer $token';
@@ -35,6 +39,8 @@
         },
         onError: (DioError e, handler) async {
           LoadingService.instance.stop();
+
+          // Handle auth refresh / errors
           if (e.response?.statusCode == 401) {
             final refreshed = await _refreshTokens();
             if (refreshed) {
@@ -46,13 +52,16 @@
               final clone = await _dio.fetch(req);
               return handler.resolve(clone);
             } else {
-              MessageService.instance.showError('Session expired. Please log in');
+              MessageService.instance
+                  .showError('Session expired. Please log in.');
             }
           } else if (e.response?.statusCode == 429) {
             MessageService.instance.showRateLimit();
           } else {
-            MessageService.instance.showError('Network error, please try again');
+            MessageService.instance
+                .showError('Network error, please try again.');
           }
+
           handler.next(e);
         },
       ),
@@ -61,27 +70,37 @@
 
   static final ApiService _instance = ApiService._internal();
   factory ApiService() => _instance;
+
+  // ---------------------------------------------------------------------------
+  // Internal state
+  // ---------------------------------------------------------------------------
+
+  late final Dio _dio;
+
+  final _storage = const FlutterSecureStorage();
 
   final String _baseUrl = const String.fromEnvironment(
     'API_BASE_URL',
     defaultValue: defaultApiBaseUrl,
   );
 
-  late final Dio _dio;
-
-  final _storage = const FlutterSecureStorage();
+  // ---------------------------------------------------------------------------
+  // Helpers
+  // ---------------------------------------------------------------------------
 
   String get baseUrl => _dio.options.baseUrl;
 
   Future<String?> getToken() async => await _storage.read(key: 'access_token');
-  Future<String?> getRefreshToken() async => await _storage.read(key: 'refresh_token');
+  Future<String?> getRefreshToken() async =>
+      await _storage.read(key: 'refresh_token');
 
   Future<void> saveTokens(String access, String refresh) async {
     await _storage.write(key: 'access_token', value: access);
     await _storage.write(key: 'refresh_token', value: refresh);
   }
 
-  Future<void> saveUserId(String id) async => await _storage.write(key: 'user_id', value: id);
+  Future<void> saveUserId(String id) async =>
+      await _storage.write(key: 'user_id', value: id);
   Future<String?> getUserId() async => await _storage.read(key: 'user_id');
 
   Future<void> clearTokens() async {
@@ -92,16 +111,23 @@
   Future<bool> _refreshTokens() async {
     final refresh = await getRefreshToken();
     if (refresh == null) return false;
+
     try {
       final response = await _dio.post(
         '/auth/refresh',
         options: Options(headers: {'Authorization': 'Bearer $refresh'}),
       );
+
       final data = response.data as Map<String, dynamic>;
       final newAccess = data['access_token'] as String?;
       final newRefresh = data['refresh_token'] as String?;
-      if (newAccess != null) await _storage.write(key: 'access_token', value: newAccess);
-      if (newRefresh != null) await _storage.write(key: 'refresh_token', value: newRefresh);
+
+      if (newAccess != null) {
+        await _storage.write(key: 'access_token', value: newAccess);
+      }
+      if (newRefresh != null) {
+        await _storage.write(key: 'refresh_token', value: newRefresh);
+      }
       return true;
     } catch (_) {
       await clearTokens();
@@ -109,19 +135,25 @@
     }
   }
 
-  /// Google sign-in
+  // ---------------------------------------------------------------------------
+  // Auth endpoints
+  // ---------------------------------------------------------------------------
+
   Future<Response> loginWithGoogle(String idToken) async =>
       await _dio.post('/auth/google', data: {'id_token': idToken});
 
-  /// Email/Password register
   Future<Response> register(String email, String password) async =>
-      await _dio.post('/auth/register', data: {'email': email, 'password': password});
-
-  /// Email/Password login
+      await _dio.post('/auth/register',
+          data: {'email': email, 'password': password});
+
   Future<Response> login(String email, String password) async =>
-      await _dio.post('/auth/login', data: {'email': email, 'password': password});
-
-  /// Onboarding
+      await _dio.post('/auth/login',
+          data: {'email': email, 'password': password});
+
+  // ---------------------------------------------------------------------------
+  // Onboarding
+  // ---------------------------------------------------------------------------
+
   Future<void> submitOnboarding(Map<String, dynamic> data) async {
     final token = await getToken();
     await _dio.post(
@@ -131,7 +163,10 @@
     );
   }
 
-  /// Dashboard
+  // ---------------------------------------------------------------------------
+  // Dashboard / Calendar
+  // ---------------------------------------------------------------------------
+
   Future<Map<String, dynamic>> getDashboard() async {
     final token = await getToken();
     final response = await _dio.get(
@@ -141,7 +176,6 @@
     return Map<String, dynamic>.from(response.data);
   }
 
-  /// Calendar
   Future<List<dynamic>> getCalendar() async {
     final token = await getToken();
     final response = await _dio.get(
@@ -151,7 +185,10 @@
     return response.data;
   }
 
-  /// Goals
+  // ---------------------------------------------------------------------------
+  // Goals
+  // ---------------------------------------------------------------------------
+
   Future<List<dynamic>> getGoals() async {
     final token = await getToken();
     final response = await _dio.get(
@@ -187,7 +224,10 @@
     );
   }
 
-  /// Habits
+  // ---------------------------------------------------------------------------
+  // Habits
+  // ---------------------------------------------------------------------------
+
   Future<List<dynamic>> getHabits() async {
     final token = await getToken();
     final response = await _dio.get(
@@ -223,7 +263,10 @@
     );
   }
 
-  /// Notifications
+  // ---------------------------------------------------------------------------
+  // Notifications
+  // ---------------------------------------------------------------------------
+
   Future<List<dynamic>> getNotifications() async {
     final token = await getToken();
     final response = await _dio.get(
@@ -233,7 +276,10 @@
     return response.data;
   }
 
-  /// Referral
+  // ---------------------------------------------------------------------------
+  // Referral
+  // ---------------------------------------------------------------------------
+
   Future<String> getReferralCode() async {
     final token = await getToken();
     final response = await _dio.get(
@@ -243,7 +289,10 @@
     return response.data['data']['code'] as String;
   }
 
-  /// Mood
+  // ---------------------------------------------------------------------------
+  // Mood
+  // ---------------------------------------------------------------------------
+
   Future<void> logMood(int mood) async {
     final token = await getToken();
     await _dio.post(
@@ -253,7 +302,10 @@
     );
   }
 
-  /// Insights & Expenses
+  // ---------------------------------------------------------------------------
+  // Analytics & Expenses
+  // ---------------------------------------------------------------------------
+
   Future<Map<String, dynamic>> getMonthlyAnalytics() async {
     final token = await getToken();
     final userId = await getUserId();
@@ -274,6 +326,10 @@
     );
     return response.data['data']['expenses'] as List<dynamic>;
   }
+
+  // ---------------------------------------------------------------------------
+  // In-App Purchase validation
+  // ---------------------------------------------------------------------------
 
   Future<Map<String, dynamic>> validateReceipt(
     String userId,
@@ -293,7 +349,10 @@
     return Map<String, dynamic>.from(response.data as Map);
   }
 
-  /// Advice
+  // ---------------------------------------------------------------------------
+  // Advice
+  // ---------------------------------------------------------------------------
+
   Future<Map<String, dynamic>?> getLatestAdvice() async {
     final token = await getToken();
     final response = await _dio.get(
@@ -312,7 +371,10 @@
     return List<dynamic>.from(response.data['data'] as List);
   }
 
-  /// Profile
+  // ---------------------------------------------------------------------------
+  // Profile
+  // ---------------------------------------------------------------------------
+
   Future<Map<String, dynamic>> getUserProfile() async {
     final token = await getToken();
     final response = await _dio.get(
@@ -322,7 +384,10 @@
     return response.data;
   }
 
-  /// Manual logout
+  // ---------------------------------------------------------------------------
+  // Manual logout
+  // ---------------------------------------------------------------------------
+
   Future<void> logout() async {
     await clearTokens();
   }
