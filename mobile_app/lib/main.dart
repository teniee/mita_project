--- conflicted
+++ resolved
@@ -1,3 +1,8 @@
+import 'package:flutter/material.dart';
+import 'package:firebase_core/firebase_core.dart';
+import 'package:firebase_messaging/firebase_messaging.dart';
+import 'package:sentry_flutter/sentry_flutter.dart';
+
 import 'screens/daily_budget_screen.dart';
 import 'screens/habits_screen.dart';
 import 'screens/goals_screen.dart';
@@ -8,20 +13,13 @@
 import 'screens/bottom_navigation.dart';
 import 'screens/referral_screen.dart';
 import 'screens/mood_screen.dart';
-<<<<<<< HEAD
-import 'screens/subscription_screen.dart';
-=======
->>>>>>> 2dd1d535
+import 'screens/subscription_screen.dart'; // добавлено из ветки
 import 'screens/add_expense_screen.dart';
 import 'screens/calendar_screen.dart';
 import 'screens/main_screen.dart';
-import 'package:flutter/material.dart';
-import 'package:firebase_core/firebase_core.dart';
-import 'package:firebase_messaging/firebase_messaging.dart';
 import 'screens/advice_history_screen.dart';
 import 'services/api_service.dart';
 import 'services/push_notification_service.dart';
-import 'package:sentry_flutter/sentry_flutter.dart';
 
 import 'screens/welcome_screen.dart';
 import 'screens/login_screen.dart';
@@ -77,7 +75,7 @@
       initialRoute: '/',
       routes: {
         '/': (context) => const WelcomeScreen(),
-        '/login': (context) => const LoginScreen(), // added login route
+        '/login': (context) => const LoginScreen(),
         '/main': (context) => const BottomNavigation(),
         '/onboarding_region': (context) => const OnboardingRegionScreen(),
         '/onboarding_income': (context) => const OnboardingIncomeScreen(),
@@ -88,10 +86,7 @@
         '/onboarding_finish': (context) => const OnboardingFinishScreen(),
         '/referral': (context) => const ReferralScreen(),
         '/mood': (context) => const MoodScreen(),
-<<<<<<< HEAD
-        '/subscribe': (context) => const SubscriptionScreen(),
-=======
->>>>>>> 2dd1d535
+        '/subscribe': (context) => const SubscriptionScreen(), // добавлен маршрут
         '/notifications': (context) => const NotificationsScreen(),
       },
     );
