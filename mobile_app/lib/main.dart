--- conflicted
+++ resolved
@@ -13,10 +13,7 @@
 import 'services/api_service.dart';
 import 'services/push_notification_service.dart';
 import 'services/loading_service.dart';
-<<<<<<< HEAD
 import 'services/message_service.dart';
-=======
->>>>>>> 87400f09
 
 import 'screens/welcome_screen.dart';
 import 'screens/login_screen.dart';
@@ -29,16 +26,17 @@
 import 'screens/onboarding_motivation_screen.dart';
 import 'screens/onboarding_finish_screen.dart';
 
+/// Initialise Firebase, Crashlytics and push notifications.
 Future<void> _initFirebase() async {
   await Firebase.initializeApp();
   await FirebaseCrashlytics.instance.setCrashlyticsCollectionEnabled(true);
   await FirebaseMessaging.instance.requestPermission();
 
+  // Register device push-token (optional)
   final token = await FirebaseMessaging.instance.getToken();
   if (token != null) {
-    final api = ApiService();
-    print('⚠️ Using API base: ${api.baseUrl}');
-    //await api.registerPushToken(token);
+    final api = ApiService(); // singleton
+    // await api.registerPushToken(token);
   }
 
   await PushNotificationService.initialize(navigatorKey);
@@ -49,13 +47,17 @@
 void main() async {
   WidgetsFlutterBinding.ensureInitialized();
   await _initFirebase();
+
+  // Pipe uncaught errors to Crashlytics
   FlutterError.onError = FirebaseCrashlytics.instance.recordFlutterFatalError;
   PlatformDispatcher.instance.onError = (error, stack) {
     FirebaseCrashlytics.instance.recordError(error, stack, fatal: true);
     return true;
   };
+
   await SentryFlutter.init(
-    (o) => o.dsn = const String.fromEnvironment('SENTRY_DSN', defaultValue: ''),
+    (o) =>
+        o.dsn = const String.fromEnvironment('SENTRY_DSN', defaultValue: ''),
     appRunner: () => runApp(const MITAApp()),
   );
 }
@@ -91,7 +93,8 @@
         '/onboarding_expenses': (context) => const OnboardingExpensesScreen(),
         '/onboarding_goal': (context) => const OnboardingGoalScreen(),
         '/onboarding_habits': (context) => const OnboardingHabitsScreen(),
-        '/onboarding_motivation': (context) => const OnboardingMotivationScreen(),
+        '/onboarding_motivation': (context) =>
+            const OnboardingMotivationScreen(),
         '/onboarding_finish': (context) => const OnboardingFinishScreen(),
         '/referral': (context) => const ReferralScreen(),
         '/mood': (context) => const MoodScreen(),
@@ -99,6 +102,8 @@
         '/notifications': (context) => const NotificationsScreen(),
       },
     );
+
+    // Wrap the app with a global loading overlay
     return ValueListenableBuilder<int>(
       valueListenable: LoadingService.instance.notifier,
       builder: (context, value, child) {
