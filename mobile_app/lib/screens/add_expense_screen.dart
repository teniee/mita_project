
import 'package:flutter/material.dart';
import 'package:intl/intl.dart';
import '../services/api_service.dart';
import '../services/offline_queue_service.dart';
<<<<<<< HEAD
import 'receipt_capture_screen.dart';
=======
>>>>>>> 6a76269e

class AddExpenseScreen extends StatefulWidget {
  const AddExpenseScreen({Key? key}) : super(key: key);

  @override
  State<AddExpenseScreen> createState() => _AddExpenseScreenState();
}

class _AddExpenseScreenState extends State<AddExpenseScreen> {
  final _formKey = GlobalKey<FormState>();
  final ApiService _apiService = ApiService();
  final OfflineQueueService _queue = OfflineQueueService.instance;

  double? _amount;
  String? _action;
  DateTime _selectedDate = DateTime.now();

  final List<String> _actions = [
    'Food',
    'Transport',
    'Entertainment',
    'Health',
    'Shopping',
    'Utilities',
    'Education',
    'Other',
  ];

  Future<void> _submitExpense() async {
    if (!_formKey.currentState!.validate() || _action == null) return;
    _formKey.currentState!.save();

    final data = {
      'amount': _amount,
      'action': _action,
      'date': _selectedDate.toIso8601String(),
    };

    try {
      await _queue.queueExpense(data);
      if (!mounted) return;
      Navigator.pop(context, true); // return result
    } catch (e) {
      ScaffoldMessenger.of(context).showSnackBar(
        SnackBar(content: Text('Failed to add expense: \$e')),
      );
    }
  }

  Future<void> _pickDate() async {
    final picked = await showDatePicker(
      context: context,
      initialDate: _selectedDate,
      firstDate: DateTime(2023),
      lastDate: DateTime(2100),
    );
    if (picked != null && picked != _selectedDate) {
      setState(() => _selectedDate = picked);
    }
  }

  @override
  Widget build(BuildContext context) {
    return Scaffold(
      backgroundColor: const Color(0xFFFFF9F0),
      appBar: AppBar(
        title: const Text(
          'Add Expense',
          style: TextStyle(
            fontFamily: 'Sora',
            fontWeight: FontWeight.bold,
            color: Color(0xFF193C57),
          ),
        ),
        backgroundColor: const Color(0xFFFFF9F0),
        elevation: 0,
        iconTheme: const IconThemeData(color: Color(0xFF193C57)),
        centerTitle: true,
      ),
      body: Padding(
        padding: const EdgeInsets.all(20),
        child: Form(
          key: _formKey,
          child: ListView(
            children: [
              TextFormField(
                keyboardType: TextInputType.number,
                decoration: const InputDecoration(
                  labelText: 'Amount',
                  prefixIcon: Icon(Icons.attach_money),
                ),
                style: const TextStyle(fontFamily: 'Manrope'),
                validator: (value) => value == null || value.isEmpty ? 'Enter amount' : null,
                onSaved: (value) => _amount = double.tryParse(value ?? ''),
              ),
              const SizedBox(height: 20),
              DropdownButtonFormField<String>(
                decoration: const InputDecoration(
                  labelText: 'Category',
                  prefixIcon: Icon(Icons.category),
                ),
                items: _actions.map((cat) {
                  return DropdownMenuItem(
                    value: cat,
                    child: Text(cat, style: const TextStyle(fontFamily: 'Manrope')),
                  );
                }).toList(),
                onChanged: (value) => setState(() => _action = value),
                validator: (value) => value == null ? 'Select category' : null,
              ),
              const SizedBox(height: 20),
              ListTile(
                contentPadding: EdgeInsets.zero,
                title: const Text('Date', style: TextStyle(fontFamily: 'Manrope')),
                subtitle: Text(DateFormat.yMMMd().format(_selectedDate),
                    style: const TextStyle(fontFamily: 'Manrope')),
                trailing: IconButton(
                  icon: const Icon(Icons.calendar_today),
                  onPressed: _pickDate,
                ),
              ),
              const SizedBox(height: 30),
              ElevatedButton(
                onPressed: () {
                  Navigator.push(
                    context,
                    MaterialPageRoute(
                        builder: (context) => const ReceiptCaptureScreen()),
                  );
                },
                style: ElevatedButton.styleFrom(
                  backgroundColor: const Color(0xFFE0E0E0),
                  foregroundColor: Colors.black,
                  padding: const EdgeInsets.symmetric(vertical: 12),
                ),
                child: const Text('Scan Receipt'),
              ),
              const SizedBox(height: 20),
              ElevatedButton(
                onPressed: _submitExpense,
                style: ElevatedButton.styleFrom(
                  backgroundColor: const Color(0xFFFFD25F),
                  foregroundColor: Colors.black,
                  padding: const EdgeInsets.symmetric(vertical: 14),
                  shape: RoundedRectangleBorder(
                    borderRadius: BorderRadius.circular(12),
                  ),
                ),
                child: const Text(
                  'Save Expense',
                  style: TextStyle(
                    fontFamily: 'Sora',
                    fontSize: 16,
                    fontWeight: FontWeight.bold,
                  ),
                ),
              ),
            ],
          ),
        ),
      ),
    );
  }
}<|MERGE_RESOLUTION|>--- conflicted
+++ resolved
@@ -1,12 +1,8 @@
-
 import 'package:flutter/material.dart';
 import 'package:intl/intl.dart';
 import '../services/api_service.dart';
 import '../services/offline_queue_service.dart';
-<<<<<<< HEAD
-import 'receipt_capture_screen.dart';
-=======
->>>>>>> 6a76269e
+import 'receipt_capture_screen.dart'; // оставлен из ветки i3thw4-codex
 
 class AddExpenseScreen extends StatefulWidget {
   const AddExpenseScreen({Key? key}) : super(key: key);
@@ -51,7 +47,7 @@
       Navigator.pop(context, true); // return result
     } catch (e) {
       ScaffoldMessenger.of(context).showSnackBar(
-        SnackBar(content: Text('Failed to add expense: \$e')),
+        SnackBar(content: Text('Failed to add expense: $e')),
       );
     }
   }
@@ -99,7 +95,8 @@
                   prefixIcon: Icon(Icons.attach_money),
                 ),
                 style: const TextStyle(fontFamily: 'Manrope'),
-                validator: (value) => value == null || value.isEmpty ? 'Enter amount' : null,
+                validator: (value) =>
+                    value == null || value.isEmpty ? 'Enter amount' : null,
                 onSaved: (value) => _amount = double.tryParse(value ?? ''),
               ),
               const SizedBox(height: 20),
@@ -121,8 +118,10 @@
               ListTile(
                 contentPadding: EdgeInsets.zero,
                 title: const Text('Date', style: TextStyle(fontFamily: 'Manrope')),
-                subtitle: Text(DateFormat.yMMMd().format(_selectedDate),
-                    style: const TextStyle(fontFamily: 'Manrope')),
+                subtitle: Text(
+                  DateFormat.yMMMd().format(_selectedDate),
+                  style: const TextStyle(fontFamily: 'Manrope'),
+                ),
                 trailing: IconButton(
                   icon: const Icon(Icons.calendar_today),
                   onPressed: _pickDate,
@@ -134,7 +133,8 @@
                   Navigator.push(
                     context,
                     MaterialPageRoute(
-                        builder: (context) => const ReceiptCaptureScreen()),
+                      builder: (context) => const ReceiptCaptureScreen(),
+                    ),
                   );
                 },
                 style: ElevatedButton.styleFrom(
