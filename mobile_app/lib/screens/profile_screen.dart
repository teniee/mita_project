
import 'package:flutter/material.dart';
import '../services/api_service.dart';

class ProfileScreen extends StatefulWidget {
  const ProfileScreen({Key? key}) : super(key: key);

  @override
  State<ProfileScreen> createState() => _ProfileScreenState();
}

class _ProfileScreenState extends State<ProfileScreen> {
  final ApiService _apiService = ApiService();
  final _formKey = GlobalKey<FormState>();

  String? _email;
  String? _name;
  bool _isLoading = true;
  bool _isSaving = false;

  @override
  void initState() {
    super.initState();
    fetchProfile();
  }

  Future<void> fetchProfile() async {
    try {
      final data = await _apiService.getUserProfile();
      setState(() {
        _email = data['email'];
        _name = data['name'];
        _isLoading = false;
      });
    } catch (e) {
      setState(() {
        _isLoading = false;
      });
      ScaffoldMessenger.of(context).showSnackBar(
        SnackBar(content: Text('Error loading profile: \$e')),
      );
    }
  }

  Future<void> saveProfile() async {
    if (!_formKey.currentState!.validate()) return;
    _formKey.currentState!.save();
    setState(() => _isSaving = true);

    try {
      await _apiService.updateUserProfile({'name': _name});
      ScaffoldMessenger.of(context).showSnackBar(
        const SnackBar(content: Text('Profile updated successfully')),
      );
    } catch (e) {
      ScaffoldMessenger.of(context).showSnackBar(
        SnackBar(content: Text('Error updating profile: \$e')),
      );
    } finally {
      setState(() => _isSaving = false);
    }
  }

  @override
  Widget build(BuildContext context) {
    return Scaffold(
      backgroundColor: const Color(0xFFFFF9F0),
      appBar: AppBar(
        title: const Text(
          'Profile',
          style: TextStyle(
            fontFamily: 'Sora',
            fontWeight: FontWeight.bold,
            color: Color(0xFF193C57),
          ),
        ),
        backgroundColor: const Color(0xFFFFF9F0),
        elevation: 0,
        iconTheme: const IconThemeData(color: Color(0xFF193C57)),
        centerTitle: true,
      ),
      body: _isLoading
          ? const Center(child: CircularProgressIndicator())
          : Padding(
              padding: const EdgeInsets.all(20),
              child: Form(
                key: _formKey,
                child: Column(
                  children: [
                    TextFormField(
                      initialValue: _name,
                      decoration: const InputDecoration(
                        labelText: 'Name',
                        prefixIcon: Icon(Icons.person),
                      ),
                      style: const TextStyle(fontFamily: 'Manrope'),
                      validator: (val) =>
                          val == null || val.isEmpty ? 'Enter name' : null,
                      onSaved: (val) => _name = val,
                    ),
                    const SizedBox(height: 20),
                    TextFormField(
                      initialValue: _email,
                      readOnly: true,
                      decoration: const InputDecoration(
                        labelText: 'Email',
                        prefixIcon: Icon(Icons.email),
                      ),
                      style: const TextStyle(
                        fontFamily: 'Manrope',
                        color: Colors.grey,
                      ),
                    ),
                    
                    const SizedBox(height: 20),
                    ElevatedButton(
                      onPressed: () {
                        Navigator.pushNamed(context, '/notifications');
                      },
                      style: ElevatedButton.styleFrom(
                        backgroundColor: Color(0xFF193C57),
                        foregroundColor: Colors.white,
                        padding: EdgeInsets.symmetric(vertical: 14),
                        shape: RoundedRectangleBorder(
                          borderRadius: BorderRadius.circular(12),
                        ),
                      ),
                      child: const Text(
                        'View Notifications',
                        style: TextStyle(
                          fontFamily: 'Sora',
                          fontSize: 16,
                          fontWeight: FontWeight.bold,
                        ),
                      ),
                    ),

                    const SizedBox(height: 20),
                    ElevatedButton(
                      onPressed: () {
                        Navigator.pushNamed(context, '/referral');
                      },
                      style: ElevatedButton.styleFrom(
                        backgroundColor: const Color(0xFF193C57),
                        foregroundColor: Colors.white,
                        padding: const EdgeInsets.symmetric(vertical: 14),
                        shape: RoundedRectangleBorder(
                          borderRadius: BorderRadius.circular(12),
                        ),
                      ),
                      child: const Text(
                        'Referral Program',
                        style: TextStyle(
                          fontFamily: 'Sora',
                          fontSize: 16,
                          fontWeight: FontWeight.bold,
                        ),
                      ),
                    ),

                    const SizedBox(height: 20),
                    ElevatedButton(
<<<<<<< HEAD
                      onPressed: () {
                        Navigator.pushNamed(context, '/subscribe');
                      },
                      style: ElevatedButton.styleFrom(
                        backgroundColor: const Color(0xFF193C57),
                        foregroundColor: Colors.white,
                        padding: const EdgeInsets.symmetric(vertical: 14),
                        shape: RoundedRectangleBorder(
                          borderRadius: BorderRadius.circular(12),
                        ),
                      ),
                      child: const Text(
                        'Go Premium',
                        style: TextStyle(
                          fontFamily: 'Sora',
                          fontSize: 16,
                          fontWeight: FontWeight.bold,
                        ),
                      ),
                    ),

                    const SizedBox(height: 20),
                    ElevatedButton(
=======
>>>>>>> 2dd1d535
                      onPressed: () async {
                        await _apiService.logout();
                        if (!mounted) return;
                        Navigator.pushReplacementNamed(context, '/login');
                      },
                      style: ElevatedButton.styleFrom(
                        backgroundColor: const Color(0xFF193C57),
                        foregroundColor: Colors.white,
                        padding: const EdgeInsets.symmetric(vertical: 14),
                        shape: RoundedRectangleBorder(
                          borderRadius: BorderRadius.circular(12),
                        ),
                      ),
                      child: const Text(
                        'Log Out',
                        style: TextStyle(
                          fontFamily: 'Sora',
                          fontSize: 16,
                          fontWeight: FontWeight.bold,
                        ),
                      ),
                    ),

                    const Spacer(),
                    ElevatedButton(
                      onPressed: _isSaving ? null : saveProfile,
                      style: ElevatedButton.styleFrom(
                        backgroundColor: const Color(0xFFFFD25F),
                        foregroundColor: Colors.black,
                        padding: const EdgeInsets.symmetric(vertical: 14),
                        shape: RoundedRectangleBorder(
                          borderRadius: BorderRadius.circular(12),
                        ),
                      ),
                      child: _isSaving
                          ? const CircularProgressIndicator()
                          : const Text(
                              'Save Changes',
                              style: TextStyle(
                                fontFamily: 'Sora',
                                fontSize: 16,
                                fontWeight: FontWeight.bold,
                              ),
                            ),
                    ),
                  ],
                ),
              ),
            ),
    );
  }
}<|MERGE_RESOLUTION|>--- conflicted
+++ resolved
@@ -1,4 +1,3 @@
-
 import 'package:flutter/material.dart';
 import '../services/api_service.dart';
 
@@ -37,7 +36,7 @@
         _isLoading = false;
       });
       ScaffoldMessenger.of(context).showSnackBar(
-        SnackBar(content: Text('Error loading profile: \$e')),
+        SnackBar(content: Text('Error loading profile: $e')),
       );
     }
   }
@@ -54,7 +53,7 @@
       );
     } catch (e) {
       ScaffoldMessenger.of(context).showSnackBar(
-        SnackBar(content: Text('Error updating profile: \$e')),
+        SnackBar(content: Text('Error updating profile: $e')),
       );
     } finally {
       setState(() => _isSaving = false);
@@ -111,16 +110,15 @@
                         color: Colors.grey,
                       ),
                     ),
-                    
                     const SizedBox(height: 20),
                     ElevatedButton(
                       onPressed: () {
                         Navigator.pushNamed(context, '/notifications');
                       },
                       style: ElevatedButton.styleFrom(
-                        backgroundColor: Color(0xFF193C57),
-                        foregroundColor: Colors.white,
-                        padding: EdgeInsets.symmetric(vertical: 14),
+                        backgroundColor: const Color(0xFF193C57),
+                        foregroundColor: Colors.white,
+                        padding: const EdgeInsets.symmetric(vertical: 14),
                         shape: RoundedRectangleBorder(
                           borderRadius: BorderRadius.circular(12),
                         ),
@@ -134,7 +132,6 @@
                         ),
                       ),
                     ),
-
                     const SizedBox(height: 20),
                     ElevatedButton(
                       onPressed: () {
@@ -157,10 +154,8 @@
                         ),
                       ),
                     ),
-
-                    const SizedBox(height: 20),
-                    ElevatedButton(
-<<<<<<< HEAD
+                    const SizedBox(height: 20),
+                    ElevatedButton(
                       onPressed: () {
                         Navigator.pushNamed(context, '/subscribe');
                       },
@@ -181,11 +176,8 @@
                         ),
                       ),
                     ),
-
-                    const SizedBox(height: 20),
-                    ElevatedButton(
-=======
->>>>>>> 2dd1d535
+                    const SizedBox(height: 20),
+                    ElevatedButton(
                       onPressed: () async {
                         await _apiService.logout();
                         if (!mounted) return;
@@ -208,7 +200,6 @@
                         ),
                       ),
                     ),
-
                     const Spacer(),
                     ElevatedButton(
                       onPressed: _isSaving ? null : saveProfile,
